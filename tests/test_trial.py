from unittest import TestCase
from mock import MagicMock, Mock, patch, ANY, create_autospec

import torch
from torch.utils.data import DataLoader

import torchbearer as tb
import torchbearer.callbacks as callbacks
from torchbearer import Trial, State
from torchbearer.metrics import Metric
from torchbearer.trial import deep_to, load_batch_none, load_batch_predict, load_batch_standard, load_batch_infinite, update_device_and_dtype, CallbackListInjection


class _StateMaker(object):
    def __getitem__(self, keys):
        if not isinstance(keys, tuple):
            keys = (keys,)
        assert all(isinstance(key, slice) for key in keys)
        state = State()
        for k in keys:
            state[k.start] = k.stop
        return state


make_state = _StateMaker()


class TestMockOptimizer(TestCase):
    @patch('torchbearer.trial.Optimizer')
    def test_mock_optimizer(self, mock_opt):
        mock_opt.add_param_group = Mock()
        mock_opt.load_state_dict = Mock()
        mock_opt.state_dict = Mock()
        mock_opt.step = Mock()
        mock_opt.zero_grad = Mock()

        opt = tb.trial.MockOptimizer()

        self.assertIsNone(opt.add_param_group({}))
        mock_opt.add_param_group.assert_not_called()

        self.assertIsNone(opt.load_state_dict({}))
        mock_opt.load_state_dict.assert_not_called()

        self.assertDictEqual(opt.state_dict(), {})
        mock_opt.state_dict.assert_not_called()

        self.assertIsNone(opt.step())
        mock_opt.step.assert_not_called()

        self.assertIsNone(opt.zero_grad())
        mock_opt.zero_grad.assert_not_called()

    def test_mock_optimizer_closure(self):
        t = Trial(None)
        closure = Mock()
        opt = t.state[tb.OPTIMIZER]
        opt.step(closure)
        self.assertTrue(closure.call_count == 1)


class TestCallbackListInjection(TestCase):
    def test_pass_through(self):
        mock = MagicMock()
        injection = CallbackListInjection(None, mock)

        # state_dict
        mock.state_dict.return_value = 'test'
        self.assertEqual(injection.state_dict(), 'test')
        self.assertEqual(mock.state_dict.call_count, 1)

        # load_state_dict
        injection.load_state_dict('test')
        mock.load_state_dict.assert_called_once_with('test')

        # iter
        mock.__iter__.return_value = ['iterator']
        self.assertEqual(next(injection.__iter__()), 'iterator')
        self.assertEqual(mock.__iter__.call_count, 1)

        # copy
        mock.copy.return_value = 'copy'
        self.assertEqual(injection.copy(), 'copy')

        # append
        injection.append('stuff to append')
        mock.append.assert_called_once_with('stuff to append')

    def test_order(self):
        d = {'my_number': 10}

        @callbacks.on_start
        def set_one(state):
            d['my_number'] = 1

        set_one.on_end = Mock()

        @callbacks.on_start
        def set_two(state):
            d['my_number'] = 2

        set_two.on_end = Mock()

        injection = CallbackListInjection(set_one, callbacks.CallbackList([set_two]))

        injection.on_end({})
        self.assertEqual(set_one.on_end.call_count, 1)
        self.assertEqual(set_two.on_end.call_count, 1)

        injection.on_start({})
        self.assertEqual(d['my_number'], 2)


class TestWithGenerators(TestCase):
    def test_with_train_generator_state_filled(self):
        torchmodel = MagicMock()
        torchmodel.forward = Mock(return_value=1)

        optimizer = MagicMock()
        metric = Metric('test')
        criterion = None
        generator = MagicMock()
        generator.__len__.return_value = 2

        torchbearertrial = Trial(torchmodel, optimizer, criterion, [metric])
        torchbearertrial.with_train_generator(generator, 1)

        self.assertTrue(torchbearertrial.state[tb.TRAIN_GENERATOR] == generator)
        self.assertTrue(torchbearertrial.state[tb.TRAIN_STEPS] == 1)

    @patch('warnings.warn')
    def test_with_train_generator_too_many_steps(self, _):
        torchmodel = MagicMock()
        torchmodel.forward = Mock(return_value=1)

        optimizer = MagicMock()
        metric = Metric('test')
        criterion = None
        generator = MagicMock()
        generator.__len__.return_value = 2

        torchbearertrial = Trial(torchmodel, optimizer, criterion, [metric])
        torchbearertrial.with_train_generator(generator, 10)

        self.assertTrue(torchbearertrial.state[tb.TRAIN_STEPS] == 10)

    @patch('warnings.warn')
    def test_with_train_generator_inf_steps(self, _):
        torchmodel = MagicMock()
        torchmodel.forward = Mock(return_value=1)

        optimizer = MagicMock()
        metric = Metric('test')
        criterion = None
        generator = MagicMock()
        generator.__len__.return_value = 2

        torchbearertrial = Trial(torchmodel, optimizer, criterion, [metric])
        torchbearertrial.with_train_generator(generator, -1)

        self.assertTrue(torchbearertrial.state[tb.TRAIN_STEPS] == -1)

    @patch('warnings.warn')
    def test_with_train_generator_fractional_steps(self, _):
        torchmodel = MagicMock()
        torchmodel.forward = Mock(return_value=1)

        optimizer = MagicMock()
        metric = Metric('test')
        criterion = None
        generator = MagicMock()
        generator.__len__.return_value = 2

        torchbearertrial = Trial(torchmodel, optimizer, criterion, [metric])
        torchbearertrial.with_train_generator(generator, 1.5)

        self.assertTrue(torchbearertrial.state[tb.TRAIN_STEPS] == 1)

    @patch('warnings.warn')
    def test_with_train_generator_negative_steps(self, _):
        torchmodel = MagicMock()
        torchmodel.forward = Mock(return_value=1)

        optimizer = MagicMock()
        metric = Metric('test')
        criterion = None
        generator = MagicMock()
        generator.__len__.return_value = 2

        torchbearertrial = Trial(torchmodel, optimizer, criterion, [metric])
        torchbearertrial.with_train_generator(generator, -2)

        self.assertTrue(torchbearertrial.state[tb.TRAIN_STEPS] == -2)

    @patch('warnings.warn')
    def test_with_train_generator_none_steps(self, _):
        torchmodel = MagicMock()
        torchmodel.forward = Mock(return_value=1)

        optimizer = MagicMock()
        metric = Metric('test')
        criterion = None
        generator = MagicMock()
        generator.__len__.return_value = 2

        torchbearertrial = Trial(torchmodel, optimizer, criterion, [metric])
        torchbearertrial.with_train_generator(generator, None)

        self.assertTrue(torchbearertrial.state[tb.TRAIN_STEPS] == 2)

    def test_with_val_generator_state_filled(self):
        torchmodel = MagicMock()
        torchmodel.forward = Mock(return_value=1)

        optimizer = MagicMock()
        metric = Metric('test')
        criterion = None
        generator = MagicMock()
        generator.__len__.return_value = 2

        torchbearertrial = Trial(torchmodel, optimizer, criterion, [metric])
        torchbearertrial.with_val_generator(generator, 1)

        self.assertTrue(torchbearertrial.state[tb.VALIDATION_GENERATOR] == generator)
        self.assertTrue(torchbearertrial.state[tb.VALIDATION_STEPS] == 1)

    @patch('warnings.warn')
    def test_with_val_generator_too_many_steps(self, _):
        torchmodel = MagicMock()
        torchmodel.forward = Mock(return_value=1)

        optimizer = MagicMock()
        metric = Metric('test')
        criterion = None
        generator = MagicMock()
        generator.__len__.return_value = 2

        torchbearertrial = Trial(torchmodel, optimizer, criterion, [metric])
        torchbearertrial.with_val_generator(generator, 10)

        self.assertTrue(torchbearertrial.state[tb.VALIDATION_STEPS] == 10)

    @patch('warnings.warn')
    def test_with_val_generator_fractional_steps(self, _):
        torchmodel = MagicMock()
        torchmodel.forward = Mock(return_value=1)

        optimizer = MagicMock()
        metric = Metric('test')
        criterion = None
        generator = MagicMock()
        generator.__len__.return_value = 2

        torchbearertrial = Trial(torchmodel, optimizer, criterion, [metric])
        torchbearertrial.with_val_generator(generator, 1.5)

        self.assertTrue(torchbearertrial.state[tb.VALIDATION_STEPS] == 1)

    @patch('warnings.warn')
    def test_with_val_generator_negative_steps(self, _):
        torchmodel = MagicMock()
        torchmodel.forward = Mock(return_value=1)

        optimizer = MagicMock()
        metric = Metric('test')
        criterion = None
        generator = MagicMock()
        generator.__len__.return_value = 2

        torchbearertrial = Trial(torchmodel, optimizer, criterion, [metric])
        torchbearertrial.with_val_generator(generator, -2)

        self.assertTrue(torchbearertrial.state[tb.VALIDATION_STEPS] == -2)

    @patch('warnings.warn')
    def test_with_val_generator_none_steps(self, _):
        torchmodel = MagicMock()
        torchmodel.forward = Mock(return_value=1)

        optimizer = MagicMock()
        metric = Metric('test')
        criterion = None
        generator = MagicMock()
        generator.__len__.return_value = 2

        torchbearertrial = Trial(torchmodel, optimizer, criterion, [metric])
        torchbearertrial.with_val_generator(generator, None)

        self.assertTrue(torchbearertrial.state[tb.VALIDATION_STEPS] == 2)

    def test_with_test_generator_state_filled(self):
        torchmodel = MagicMock()
        torchmodel.forward = Mock(return_value=1)

        optimizer = MagicMock()
        metric = Metric('test')
        criterion = None
        generator = MagicMock()
        generator.__len__.return_value = 2

        torchbearertrial = Trial(torchmodel, optimizer, criterion, [metric])
        torchbearertrial.with_test_generator(generator, 1)

        self.assertTrue(torchbearertrial.state[tb.TEST_GENERATOR] == generator)
        self.assertTrue(torchbearertrial.state[tb.TEST_STEPS] == 1)

    @patch('warnings.warn')
    def test_with_test_generator_too_many_steps(self, _):
        torchmodel = MagicMock()
        torchmodel.forward = Mock(return_value=1)

        optimizer = MagicMock()
        metric = Metric('test')
        criterion = None
        generator = MagicMock()
        generator.__len__.return_value = 2

        torchbearertrial = Trial(torchmodel, optimizer, criterion, [metric])
        torchbearertrial.with_test_generator(generator, 10)

        self.assertTrue(torchbearertrial.state[tb.TEST_STEPS] == 10)

    @patch('warnings.warn')
    def test_with_test_generator_fractional_steps(self, _):
        torchmodel = MagicMock()
        torchmodel.forward = Mock(return_value=1)

        optimizer = MagicMock()
        metric = Metric('test')
        criterion = None
        generator = MagicMock()
        generator.__len__.return_value = 2

        torchbearertrial = Trial(torchmodel, optimizer, criterion, [metric])
        torchbearertrial.with_test_generator(generator, 1.5)

        self.assertTrue(torchbearertrial.state[tb.TEST_STEPS] == 1)

    @patch('warnings.warn')
    def test_with_test_generator_negative_steps(self, _):
        torchmodel = MagicMock()
        torchmodel.forward = Mock(return_value=1)

        optimizer = MagicMock()
        metric = Metric('test')
        criterion = None
        generator = MagicMock()
        generator.__len__.return_value = 2

        torchbearertrial = Trial(torchmodel, optimizer, criterion, [metric])
        torchbearertrial.with_test_generator(generator, -2)

        self.assertTrue(torchbearertrial.state[tb.TEST_STEPS] == -2)

    @patch('warnings.warn')
    def test_with_test_generator_none_steps(self, _):
        torchmodel = MagicMock()
        torchmodel.forward = Mock(return_value=1)

        optimizer = MagicMock()
        metric = Metric('test')
        criterion = None
        generator = MagicMock()
        generator.__len__.return_value = 2

        torchbearertrial = Trial(torchmodel, optimizer, criterion, [metric])
        torchbearertrial.with_test_generator(generator, None)

        self.assertTrue(torchbearertrial.state[tb.TEST_STEPS] == 2)

    @patch('warnings.warn')
    def test_for_steps(self, _):
        torchmodel = MagicMock()
        torchmodel.forward = Mock(return_value=1)

        optimizer = MagicMock()
        metric = Metric('test')
        criterion = None

        train_steps = 1

        val_steps = 2

        test_steps = 3

        torchbearertrial = Trial(torchmodel, optimizer, criterion, [metric])
        trainstep = torchbearertrial.for_train_steps = MagicMock()
        valstep = torchbearertrial.for_val_steps = MagicMock()
        teststep = torchbearertrial.for_test_steps = MagicMock()

        torchbearertrial.for_steps(train_steps, val_steps, test_steps)
        trainstep.assert_called_once_with(train_steps)
        valstep.assert_called_once_with(val_steps)
        teststep.assert_called_once_with(test_steps)

    @patch('warnings.warn')
    def test_with_generators(self, _):
        torchmodel = MagicMock()
        torchmodel.forward = Mock(return_value=1)

        optimizer = MagicMock()
        metric = Metric('test')
        criterion = None

        train_generator = MagicMock()
        train_generator.__len__.return_value = 2
        train_steps = 1

        val_generator = MagicMock()
        val_generator.__len__.return_value = 3
        val_steps = 2

        test_generator = MagicMock()
        test_generator.__len__.return_value = 4
        test_steps = 3

        torchbearertrial = Trial(torchmodel, optimizer, criterion, [metric])
        traingen = torchbearertrial.with_train_generator = MagicMock()
        valgen = torchbearertrial.with_val_generator = MagicMock()
        testgen = torchbearertrial.with_test_generator = MagicMock()

        torchbearertrial.with_generators(train_generator, val_generator, test_generator, train_steps, val_steps, test_steps)
        traingen.assert_called_once_with(train_generator, train_steps)
        valgen.assert_called_once_with(val_generator, val_steps)
        testgen.assert_called_once_with(test_generator, test_steps)

    @patch('warnings.warn')
    def test_for_inf_train_steps(self, _):
        torchmodel = MagicMock()
        torchmodel.forward = Mock(return_value=1)

        optimizer = MagicMock()
        metric = Metric('test')
        criterion = None
        generator = MagicMock()
        generator.__len__.return_value = 2

        torchbearertrial = Trial(torchmodel, optimizer, criterion, [metric])
        torchbearertrial.for_inf_train_steps()

        self.assertTrue(torchbearertrial.state[tb.TRAIN_STEPS] == -1)

    @patch('warnings.warn')
    def test_for_inf_val_steps(self, _):
        torchmodel = MagicMock()
        torchmodel.forward = Mock(return_value=1)

        optimizer = MagicMock()
        metric = Metric('test')
        criterion = None
        generator = MagicMock()
        generator.__len__.return_value = 2

        torchbearertrial = Trial(torchmodel, optimizer, criterion, [metric])
        torchbearertrial.for_inf_val_steps()

        self.assertTrue(torchbearertrial.state[tb.VALIDATION_STEPS] == -1)


    @patch('warnings.warn')
    def test_for_inf_test_steps(self, _):
        torchmodel = MagicMock()
        torchmodel.forward = Mock(return_value=1)

        optimizer = MagicMock()
        metric = Metric('test')
        criterion = None
        generator = MagicMock()
        generator.__len__.return_value = 2

        torchbearertrial = Trial(torchmodel, optimizer, criterion, [metric])
        torchbearertrial.for_inf_test_steps()

        self.assertTrue(torchbearertrial.state[tb.TEST_STEPS] == -1)

    @patch('warnings.warn')
    def test_for_inf_steps(self, _):
        torchmodel = MagicMock()
        torchmodel.forward = Mock(return_value=1)

        optimizer = MagicMock()
        metric = Metric('test')
        criterion = None
        generator = MagicMock()
        generator.__len__.return_value = 2

        torchbearertrial = Trial(torchmodel, optimizer, criterion, [metric])
        torchbearertrial.for_inf_steps(True, True, True)
        self.assertTrue(torchbearertrial.state[tb.TRAIN_STEPS] == -1)
        self.assertTrue(torchbearertrial.state[tb.VALIDATION_STEPS] == -1)
        self.assertTrue(torchbearertrial.state[tb.TEST_STEPS] == -1)

        torchbearertrial = Trial(torchmodel, optimizer, criterion, [metric])
        torchbearertrial.for_inf_steps(True, False, True)
        self.assertTrue(torchbearertrial.state[tb.TRAIN_STEPS] == -1)
        self.assertTrue(torchbearertrial.state[tb.VALIDATION_STEPS] != -1)
        self.assertTrue(torchbearertrial.state[tb.TEST_STEPS] == -1)

        torchbearertrial = Trial(torchmodel, optimizer, criterion, [metric])
        torchbearertrial.for_inf_steps(True, False, False)
        self.assertTrue(torchbearertrial.state[tb.TRAIN_STEPS] == -1)
        self.assertTrue(torchbearertrial.state[tb.VALIDATION_STEPS] != -1)
        self.assertTrue(torchbearertrial.state[tb.TEST_STEPS] != -1)

        torchbearertrial = Trial(torchmodel, optimizer, criterion, [metric])
        torchbearertrial.for_inf_steps(False, False, False)
        self.assertTrue(torchbearertrial.state[tb.TRAIN_STEPS] != -1)
        self.assertTrue(torchbearertrial.state[tb.VALIDATION_STEPS] != -1)
        self.assertTrue(torchbearertrial.state[tb.TEST_STEPS] != -1)

    @patch('warnings.warn')
    def test_with_inf_train_loader(self, _):
        torchmodel = MagicMock()
        torchmodel.forward = Mock(return_value=1)

        optimizer = MagicMock()
        metric = Metric('test')
        criterion = None
        generator = MagicMock()
        generator.__len__.return_value = 2

        torchbearertrial = Trial(torchmodel, optimizer, criterion, [metric])
        torchbearertrial.with_inf_train_loader()

        self.assertTrue(torchbearertrial.state[tb.INF_TRAIN_LOADING])


class TestWithData(TestCase):
    @patch('torchbearer.trial.TensorDataset')
    @patch('torchbearer.trial.DataLoader')
    def test_with_train_data(self, d, td):
        torchmodel = MagicMock()
        torchmodel.forward = Mock(return_value=1)

        optimizer = MagicMock()
        metric = Metric('test')
        criterion = None
        generator = MagicMock()
        generator.__len__.return_value = 2

        x = torch.rand(1,5)
        y = torch.rand(1,5)
        d.return_value = -1
        steps = 4
        shuffle = False
        num_workers = 1

        torchbearertrial = Trial(torchmodel, optimizer, criterion, [metric])
        torchbearertrial.with_train_generator = MagicMock()
        torchbearertrial.with_train_data(x, y, 1, shuffle=shuffle, num_workers=num_workers, steps=steps)

        d.assert_called_once_with(ANY, 1, shuffle=shuffle, num_workers=num_workers)
        torchbearertrial.with_train_generator.assert_called_once_with(-1, steps=4)
        td.assert_called_once_with(x,y)

    @patch('torchbearer.trial.TensorDataset')
    @patch('torchbearer.trial.DataLoader')
    def test_with_val_data(self, d, td):
        torchmodel = MagicMock()
        torchmodel.forward = Mock(return_value=1)

        optimizer = MagicMock()
        metric = Metric('test')
        criterion = None
        generator = MagicMock()
        generator.__len__.return_value = 2

        x = torch.rand(1,5)
        y = torch.rand(1,5)
        d.return_value = -1
        steps = 4
        shuffle = False
        num_workers = 1

        torchbearertrial = Trial(torchmodel, optimizer, criterion, [metric])
        torchbearertrial.with_val_generator = MagicMock()
        torchbearertrial.with_val_data(x, y, 1, shuffle=shuffle, num_workers=num_workers, steps=steps)

        d.assert_called_once_with(ANY, 1, shuffle=shuffle, num_workers=num_workers)
        torchbearertrial.with_val_generator.assert_called_once_with(-1, steps=4)
        td.assert_called_once_with(x,y)

    @patch('torchbearer.trial.TensorDataset')
    @patch('torchbearer.trial.DataLoader')
    def test_with_test_data(self, d, td):
        torchmodel = MagicMock()
        torchmodel.forward = Mock(return_value=1)

        optimizer = MagicMock()
        metric = Metric('test')
        criterion = None
        generator = MagicMock()
        generator.__len__.return_value = 2

        x = torch.rand(1,5)
        y = torch.rand(1,5)
        d.return_value = -1
        steps = 4
        num_workers = 1

        torchbearertrial = Trial(torchmodel, optimizer, criterion, [metric])
        torchbearertrial.with_test_generator = MagicMock()
        torchbearertrial.with_test_data(x, 1, num_workers=num_workers, steps=steps)

        d.assert_called_once_with(ANY, 1, num_workers=num_workers)
        torchbearertrial.with_test_generator.assert_called_once_with(-1, steps=4)
        td.assert_called_once_with(x)


class TestWithClosureAndLoader(TestCase):
    def test_with_closure(self):
        def closure():
            return 'test'
        t = Trial(None)
        t.with_closure(closure)
        self.assertTrue(t.closure() == 'test')

    def test_with_loader(self):
        def loader(state):
            print('test')
        t = Trial(None)
        t.with_loader(loader)
        self.assertTrue(t.state[tb.LOADER] == loader)


class TestRun(TestCase):
    def test_run_callback_calls(self):
        metric = Metric('test')
        metric.process = Mock(return_value={'test': 0})
        metric.process_final = Mock(return_value={'test': 0})
        metric.reset = Mock(return_value=None)

        data = [(torch.Tensor([1]), torch.Tensor([1])), (torch.Tensor([2]), torch.Tensor([2])), (torch.Tensor([3]), torch.Tensor([3]))]
        generator = DataLoader(data)
        train_steps = len(data)

        epochs = 1

        callback = MagicMock()
        torchmodel = MagicMock()
        torchmodel.forward = Mock(return_value=1)
        optimizer = MagicMock()

        loss = torch.tensor([2.0], requires_grad=True)
        criterion = Mock(return_value=loss)

        torchbearertrial = Trial(torchmodel, optimizer, criterion, [metric], callbacks=[callback])
        torchbearertrial._fit_pass = Mock(return_value={tb.METRICS: {}})
        torchbearertrial._validation_pass = Mock(return_value={tb.METRICS: {}})
        torchbearertrial.with_train_generator(generator, steps=train_steps)
        torchbearertrial.run(epochs=epochs, verbose=0)

        self.assertEqual(callback.on_start.call_count, 1)
        self.assertEqual(callback.on_start_epoch.call_count, 1)
        self.assertEqual(callback.on_end_epoch.call_count, 1)
        self.assertEqual(callback.on_end.call_count, 1)

    def test_run_epochs_ran_normal(self):
        metric = Metric('test')
        metric.process = Mock(return_value={'test': 0})
        metric.process_final = Mock(return_value={'test': 0})
        metric.reset = Mock(return_value=None)

        data = [(torch.Tensor([1]), torch.Tensor([1])), (torch.Tensor([2]), torch.Tensor([2])), (torch.Tensor([3]), torch.Tensor([3]))]
        generator = DataLoader(data)
        train_steps = len(data)

        epochs = 4

        callback = MagicMock()
        torchmodel = MagicMock()
        torchmodel.forward = Mock(return_value=1)
        optimizer = MagicMock()

        loss = torch.tensor([2.0], requires_grad=True)
        criterion = Mock(return_value=loss)

        torchbearertrial = Trial(torchmodel, optimizer, criterion, [metric], callbacks=[callback])
        torchbearertrial._fit_pass = Mock(return_value={tb.METRICS: {}})
        torchbearertrial._validation_pass = Mock(return_value={tb.METRICS: {}})
        torchbearertrial.with_train_generator(generator, steps=train_steps)
        torchbearertrial.run(epochs=epochs, verbose=0)

        self.assertTrue(torchbearertrial._fit_pass.call_count == epochs)

    def test_run_epochs_ran_negative(self):
        metric = Metric('test')
        metric.process = Mock(return_value={'test': 0})
        metric.process_final = Mock(return_value={'test': 0})
        metric.reset = Mock(return_value=None)

        data = [(torch.Tensor([1]), torch.Tensor([1])), (torch.Tensor([2]), torch.Tensor([2])), (torch.Tensor([3]), torch.Tensor([3]))]
        generator = DataLoader(data)
        train_steps = len(data)

        epochs = -1

        callback = MagicMock()
        torchmodel = MagicMock()
        torchmodel.forward = Mock(return_value=1)
        optimizer = MagicMock()

        loss = torch.tensor([2.0], requires_grad=True)
        criterion = Mock(return_value=loss)

        torchbearertrial = Trial(torchmodel, optimizer, criterion, [metric], callbacks=[callback])
        torchbearertrial._fit_pass = Mock()
        torchbearertrial._validation_pass = Mock()
        torchbearertrial.with_train_generator(generator, steps=train_steps)
        torchbearertrial.run(epochs=epochs, verbose=0)

        self.assertTrue(torchbearertrial._fit_pass.call_count == 0)

    def test_run_epochs_history_populated(self):
        metric = Metric('test')
        metric.process = Mock(return_value={'test': 0})
        metric.process_final = Mock(return_value={'test': 0})
        metric.reset = Mock(return_value=None)

        data = [(torch.Tensor([1]), torch.Tensor([1])), (torch.Tensor([2]), torch.Tensor([2])), (torch.Tensor([3]), torch.Tensor([3]))]
        generator = DataLoader(data)
        train_steps = len(data)

        epochs = 10

        callback = MagicMock()
        torchmodel = MagicMock()
        torchmodel.forward = Mock(return_value=1)
        optimizer = MagicMock()

        loss = torch.tensor([2.0], requires_grad=True)
        criterion = Mock(return_value=loss)

        torchbearertrial = Trial(torchmodel, optimizer, criterion, [metric], callbacks=[callback])
        torchbearertrial._fit_pass = Mock(return_value={tb.METRICS: {}})
        torchbearertrial._validation_pass = Mock(return_value={tb.METRICS: {}})
        torchbearertrial.with_train_generator(generator, steps=train_steps)
        torchbearertrial.state[tb.HISTORY] = [1,2,3,4,5]
        torchbearertrial.run(epochs=epochs, verbose=0)

        self.assertTrue(torchbearertrial._fit_pass.call_count == 5)

    @patch('warnings.warn')
    def test_run_fit_pass_Args(self, _):
        metric = Metric('test')
        metric.process = Mock(return_value={'test': 0})
        metric.process_final = Mock(return_value={'test': 0})
        metric.reset = Mock(return_value=None)

        data = [(torch.Tensor([1]), torch.Tensor([1])), (torch.Tensor([2]), torch.Tensor([2])), (torch.Tensor([3]), torch.Tensor([3]))]
        generator = DataLoader(data)
        train_steps = len(data)

        epochs = 1
        torchmodel = 1

        torchbearertrial = Trial(torchmodel, None, None, [], callbacks=[])
        torchbearertrial._fit_pass = Mock(return_value={tb.METRICS: {}})
        torchbearertrial._validation_pass = Mock(return_value={tb.METRICS: {}})
        torchbearertrial.with_train_generator(generator, steps=train_steps)
        torchbearertrial.run(epochs=epochs, verbose=0)

        self.assertEqual(torchbearertrial._fit_pass.call_count, 1)

    def test_run_stop_training(self):
        metric = Metric('test')
        metric.process = Mock(return_value={'test': 0})
        metric.process_final = Mock(return_value={'test': 0})
        metric.reset = Mock(return_value=None)

        data = [(torch.Tensor([1]), torch.Tensor([1])), (torch.Tensor([2]), torch.Tensor([2])), (torch.Tensor([3]), torch.Tensor([3]))]
        generator = DataLoader(data)
        train_steps = len(data)

        epochs = 10

        callback = MagicMock()
        torchmodel = MagicMock()
        torchmodel.forward = Mock(return_value=1)
        optimizer = MagicMock()

        loss = torch.tensor([2.0], requires_grad=True)
        criterion = Mock(return_value=loss)

        torchbearertrial = Trial(torchmodel, optimizer, criterion, [metric], callbacks=[callback])
        torchbearertrial._fit_pass = Mock(return_value={tb.METRICS: {}})
        torchbearertrial._validation_pass = Mock(return_value={tb.METRICS: {}})
        torchbearertrial.with_train_generator(generator, steps=train_steps)
        torchbearertrial.state[tb.STOP_TRAINING] = True
        torchbearertrial.run(epochs=epochs, verbose=0)

        self.assertEqual(callback.on_start_epoch.call_count, 1)
        self.assertTrue(callback.on_end_epoch.call_count == 0)
        self.assertEqual(callback.on_end.call_count, 1)

    def test_run_stop_training_second(self):
        metric = Metric('test')
        metric.process = Mock(return_value={'test': 0})
        metric.process_final = Mock(return_value={'test': 0})
        metric.reset = Mock(return_value=None)

        data = [(torch.Tensor([1]), torch.Tensor([1])), (torch.Tensor([2]), torch.Tensor([2])), (torch.Tensor([3]), torch.Tensor([3]))]
        generator = DataLoader(data)
        train_steps = len(data)

        epochs = 10
        callback = MagicMock()

        @tb.callbacks.on_end_epoch
        def stop_callback(state):
            state[tb.STOP_TRAINING] = True

        torchmodel = MagicMock()
        torchmodel.forward = Mock(return_value=1)
        optimizer = MagicMock()

        loss = torch.tensor([2.0], requires_grad=True)
        criterion = Mock(return_value=loss)

        torchbearertrial = Trial(torchmodel, optimizer, criterion, [metric], callbacks=[stop_callback, callback])
        torchbearertrial._fit_pass = Mock(return_value={tb.METRICS: {}})
        torchbearertrial._validation_pass = Mock(return_value={tb.METRICS: {}})
        torchbearertrial.with_train_generator(generator, steps=train_steps)
        torchbearertrial.run(epochs=epochs, verbose=0)

        self.assertEqual(callback.on_start_epoch.call_count, 1)
        self.assertEqual(callback.on_end_epoch.call_count, 1)
        self.assertEqual(callback.on_end.call_count, 1)

    def test_run_history_metrics(self):
        metric = Metric('test')
        metric.process = Mock(return_value={'test': 0})
        metric.process_final = Mock(return_value={'test': 0})
        metric.reset = Mock(return_value=None)

        data = [(torch.Tensor([1]), torch.Tensor([1])), (torch.Tensor([2]), torch.Tensor([2])), (torch.Tensor([3]), torch.Tensor([3]))]
        generator = DataLoader(data)
        train_steps = len(data)

        epochs = 1

        callback = MagicMock()
        torchmodel = MagicMock()
        torchmodel.forward = Mock(return_value=1)
        optimizer = MagicMock()

        loss = torch.tensor([2.0], requires_grad=True)
        criterion = Mock(return_value=loss)

        torchbearertrial = Trial(torchmodel, optimizer, criterion, [metric], callbacks=[callback])
        torchbearertrial._fit_pass = Mock(return_value={tb.METRICS: {'fit_test': 1}})
        torchbearertrial._validation_pass = Mock(return_value={'val_test': 2})
        torchbearertrial.with_train_generator(generator, steps=train_steps)
        history = torchbearertrial.run(epochs=epochs, verbose=0)
        self.assertDictEqual(history[0][1], {'fit_test': 1, 'val_test': 2})


class TestFitPass(TestCase):
    @patch('torchbearer.CallbackListInjection')
    def test_fit_train_called(self, mock_inj):
        data = [(torch.Tensor([1]), torch.Tensor([1])), (torch.Tensor([2]), torch.Tensor([2])), (torch.Tensor([3]), torch.Tensor([3]))]
        generator = DataLoader(data)
        train_steps = len(data)
        epochs = 1
        torchmodel = MagicMock()
        optimizer = MagicMock()

        loss = torch.tensor([2.0], requires_grad=True)
        criterion = Mock(return_value=loss)

        metric_list = MagicMock()
        callback_list = MagicMock()
        mock_inj.return_value = callback_list

        state = make_state[
            tb.MAX_EPOCHS: epochs, tb.STOP_TRAINING: False, tb.MODEL: torchmodel, tb.CRITERION: criterion, tb.OPTIMIZER: optimizer,
            tb.METRIC_LIST: metric_list, tb.CALLBACK_LIST: callback_list, tb.DEVICE: 'cpu', tb.DATA_TYPE: torch.float,
            tb.HISTORY: [], tb.TRAIN_GENERATOR: generator, tb.TRAIN_STEPS: train_steps, tb.EPOCH: 0, tb.INF_TRAIN_LOADING: False,
            tb.BACKWARD_ARGS: {},
        ]

        torchbearertrial = Trial(torchmodel, optimizer, criterion, [], callbacks=[])
        torchbearertrial.train = Mock()
        torchbearertrial.state = {tb.TRAIN_GENERATOR: generator, tb.CALLBACK_LIST: callback_list,
                                  tb.TRAIN_DATA: (generator, train_steps), tb.INF_TRAIN_LOADING: False, tb.LOADER: None}

        torchbearertrial._fit_pass(state)
        self.assertEqual(torchbearertrial.train.call_count, 1)

    @patch('torchbearer.CallbackListInjection')
    def test_fit_metrics_reset(self, mock_inj):
        data = [(torch.Tensor([1]), torch.Tensor([1])), (torch.Tensor([2]), torch.Tensor([2])), (torch.Tensor([3]), torch.Tensor([3]))]
        generator = DataLoader(data)
        train_steps = len(data)
        epochs = 1
        torchmodel = MagicMock()
        optimizer = MagicMock()

        loss = torch.tensor([2.0], requires_grad=True)
        criterion = Mock(return_value=loss)

        metric_list = MagicMock()
        callback_list = MagicMock()
        mock_inj.return_value = callback_list

        state = make_state[
            tb.MAX_EPOCHS: epochs, tb.STOP_TRAINING: False, tb.MODEL: torchmodel, tb.CRITERION: criterion, tb.OPTIMIZER: optimizer,
            tb.METRIC_LIST: metric_list, tb.CALLBACK_LIST: callback_list, tb.DEVICE: 'cpu', tb.DATA_TYPE: torch.float,
            tb.HISTORY: [], tb.TRAIN_GENERATOR: generator, tb.TRAIN_STEPS: train_steps, tb.EPOCH: 0, tb.INF_TRAIN_LOADING: False,
            tb.BACKWARD_ARGS: {},
        ]

        torchbearertrial = Trial(torchmodel, optimizer, criterion, [], callbacks=[])
        torchbearertrial.train = Mock()
        torchbearertrial.state = {tb.TRAIN_GENERATOR: generator, tb.CALLBACK_LIST: callback_list,
                                  tb.TRAIN_DATA: (generator, train_steps), tb.INF_TRAIN_LOADING: False, tb.LOADER: None}

        torchbearertrial._fit_pass(state)
        self.assertEqual(metric_list.reset.call_count, 1)

    @patch('torchbearer.CallbackListInjection')
    def test_fit_callback_calls(self, mock_inj):
        data = [(torch.Tensor([1]), torch.Tensor([1])), (torch.Tensor([2]), torch.Tensor([2])), (torch.Tensor([3]), torch.Tensor([3]))]
        generator = DataLoader(data)
        train_steps = len(data)
        epochs = 1
        torchmodel = MagicMock()
        optimizer = MagicMock()
        optimizer.step = lambda closure: closure()

        loss = torch.tensor([2.0], requires_grad=True)
        criterion = Mock(return_value=loss)

        metric_list = MagicMock()
        callback_list = MagicMock()
        mock_inj.return_value = callback_list

        state = make_state[
            tb.MAX_EPOCHS: epochs, tb.STOP_TRAINING: False, tb.MODEL: torchmodel, tb.CRITERION: criterion, tb.OPTIMIZER: optimizer,
            tb.METRIC_LIST: metric_list, tb.CALLBACK_LIST: callback_list, tb.DEVICE: 'cpu', tb.DATA_TYPE: torch.float,
            tb.HISTORY: [], tb.TRAIN_GENERATOR: generator, tb.TRAIN_STEPS: train_steps, tb.EPOCH: 0, tb.INF_TRAIN_LOADING: False,
            tb.BACKWARD_ARGS: {}
        ]

        torchbearertrial = Trial(torchmodel, optimizer, criterion, [], callbacks=[])
        torchbearertrial.train = Mock()
        torchbearertrial.state = {tb.TRAIN_GENERATOR: generator, tb.CALLBACK_LIST: callback_list,
                                  tb.TRAIN_DATA: (generator, train_steps), tb.INF_TRAIN_LOADING: False, tb.LOADER: None}

        torchbearertrial._fit_pass(state)
        self.assertEqual(callback_list.on_start_training.call_count, 1)
        self.assertTrue(callback_list.on_sample.call_count == 3)
        self.assertTrue(callback_list.on_forward.call_count == 3)
        self.assertTrue(callback_list.on_criterion.call_count == 3)
        self.assertTrue(callback_list.on_backward.call_count == 3)
        self.assertTrue(callback_list.on_step_training.call_count == 3)
        self.assertEqual(callback_list.on_end_training.call_count, 1)

    @patch('torchbearer.CallbackListInjection')
    def test_fit_optimizer_calls(self, mock_inj):
        data = [(torch.Tensor([1]), torch.Tensor([1])), (torch.Tensor([2]), torch.Tensor([2])), (torch.Tensor([3]), torch.Tensor([3]))]
        generator = DataLoader(data)
        train_steps = len(data)
        epochs = 1
        torchmodel = MagicMock()
        optimizer = MagicMock()
        optimizer.step = Mock(side_effect=lambda closure: closure())

        loss = torch.tensor([2.0], requires_grad=True)
        criterion = Mock(return_value=loss)

        metric_list = MagicMock()
        callback_list = MagicMock()
        mock_inj.return_value = callback_list

        state = make_state[
            tb.MAX_EPOCHS: epochs, tb.STOP_TRAINING: False, tb.MODEL: torchmodel, tb.CRITERION: criterion, tb.OPTIMIZER: optimizer,
            tb.METRIC_LIST: metric_list, tb.CALLBACK_LIST: callback_list, tb.DEVICE: 'cpu', tb.DATA_TYPE: torch.float,
            tb.HISTORY: [], tb.TRAIN_GENERATOR: generator, tb.TRAIN_STEPS: train_steps, tb.EPOCH: 0, tb.INF_TRAIN_LOADING: False,
            tb.BACKWARD_ARGS: {}
        ]

        torchbearertrial = Trial(torchmodel, optimizer, criterion, [], callbacks=[])
        torchbearertrial.train = Mock()
        torchbearertrial.state = {tb.TRAIN_GENERATOR: generator, tb.CALLBACK_LIST: callback_list,
                                  tb.TRAIN_DATA: (generator, train_steps), tb.INF_TRAIN_LOADING: False, tb.LOADER: None}

        torchbearertrial._fit_pass(state)
        self.assertTrue(optimizer.zero_grad.call_count == 3)
        self.assertTrue(optimizer.step.call_count == 3)

    @patch('torchbearer.CallbackListInjection')
    def test_fit_forward_call_no_state(self, mock_inj):
        data = [(torch.Tensor([1]), torch.Tensor([1])), (torch.Tensor([2]), torch.Tensor([2])), (torch.Tensor([3]), torch.Tensor([3]))]
        generator = DataLoader(data)
        train_steps = len(data)
        epochs = 1
        torchmodel = MagicMock()
        optimizer = MagicMock()
        optimizer.step = lambda closure: closure()

        loss = torch.tensor([2.0], requires_grad=True)
        criterion = Mock(return_value=loss)

        metric_list = MagicMock()
        callback_list = MagicMock()
        mock_inj.return_value = callback_list

        state = make_state[
            tb.MAX_EPOCHS: epochs, tb.STOP_TRAINING: False, tb.MODEL: torchmodel, tb.CRITERION: criterion, tb.OPTIMIZER: optimizer,
            tb.METRIC_LIST: metric_list, tb.CALLBACK_LIST: callback_list, tb.DEVICE: 'cpu', tb.DATA_TYPE: torch.float,
            tb.HISTORY: [], tb.TRAIN_GENERATOR: generator, tb.TRAIN_STEPS: train_steps, tb.EPOCH: 0, tb.INF_TRAIN_LOADING: False,
            tb.BACKWARD_ARGS: {}
        ]

        torchbearertrial = Trial(torchmodel, optimizer, criterion, [], callbacks=[])
        torchbearertrial.train = Mock()
        torchbearertrial.pass_state = False
        torchbearertrial.state = {tb.TRAIN_GENERATOR: generator, tb.CALLBACK_LIST: callback_list,
                                  tb.TRAIN_DATA: (generator, train_steps), tb.INF_TRAIN_LOADING: False, tb.LOADER: None}

        torchbearertrial._fit_pass(state)
        self.assertTrue(torchmodel.call_count == 3)
        self.assertTrue(torchmodel.call_args_list[0][0][0].item() == 1)

    @patch('torchbearer.CallbackListInjection')
    def test_fit_forward_call_with_state(self, mock_inj):
        data = [(torch.Tensor([1]), torch.Tensor([1])), (torch.Tensor([2]), torch.Tensor([2])),
                (torch.Tensor([3]), torch.Tensor([3]))]
        generator = DataLoader(data)
        train_steps = len(data)
        epochs = 1
        torchmodel = MagicMock()
        optimizer = MagicMock()
        optimizer.step = lambda closure: closure()

        loss = torch.tensor([2.0], requires_grad=True)
        criterion = Mock(return_value=loss)

        metric_list = MagicMock()
        callback_list = MagicMock()
        mock_inj.return_value = callback_list

        state = make_state[
            tb.MAX_EPOCHS: epochs, tb.STOP_TRAINING: False, tb.MODEL: torchmodel, tb.CRITERION: criterion,
            tb.OPTIMIZER: optimizer,
            tb.METRIC_LIST: metric_list, tb.CALLBACK_LIST: callback_list, tb.DEVICE: 'cpu',
            tb.DATA_TYPE: torch.float,
            tb.HISTORY: [], tb.TRAIN_GENERATOR: generator, tb.TRAIN_STEPS: train_steps, tb.EPOCH: 0,
            tb.BACKWARD_ARGS: {}
        ]

        torchbearertrial = Trial(torchmodel, optimizer, criterion, [], callbacks=[])
        torchbearertrial.train = Mock()
        torchbearertrial.pass_state = True
        torchbearertrial.state = {tb.TRAIN_GENERATOR: generator, tb.CALLBACK_LIST: callback_list,
                                  tb.TRAIN_DATA: (generator, train_steps), tb.INF_TRAIN_LOADING: False, tb.LOADER: None}

        torchbearertrial._fit_pass(state)
        self.assertTrue(torchmodel.call_count == 3)
        self.assertTrue(len(torchmodel.call_args_list[0][1]) == 1)

    @patch('torchbearer.CallbackListInjection')
    def test_fit_criterion(self, mock_inj):
        data = [(torch.Tensor([1]), torch.Tensor([1])), (torch.Tensor([2]), torch.Tensor([2])),
                (torch.Tensor([3]), torch.Tensor([3]))]
        generator = DataLoader(data)
        train_steps = len(data)
        epochs = 1
        torchmodel = MagicMock()
        torchmodel.return_value = 5
        optimizer = MagicMock()
        optimizer.step = lambda closure: closure()

        loss = torch.tensor([2.0], requires_grad=True)
        def crit_sig(y_pred, y_true):
            return loss
        criterion = create_autospec(crit_sig)

        metric_list = MagicMock()
        callback_list = MagicMock()
        mock_inj.return_value = callback_list

        state = make_state[
            tb.MAX_EPOCHS: epochs, tb.STOP_TRAINING: False, tb.MODEL: torchmodel, tb.CRITERION: criterion,
            tb.OPTIMIZER: optimizer, tb.INF_TRAIN_LOADING: False,
            tb.METRIC_LIST: metric_list, tb.CALLBACK_LIST: callback_list, tb.DEVICE: 'cpu',
            tb.DATA_TYPE: torch.float,
            tb.HISTORY: [], tb.TRAIN_GENERATOR: generator, tb.TRAIN_STEPS: train_steps, tb.EPOCH: 0,
            tb.BACKWARD_ARGS: {}, tb.GENERATOR: generator
        ]

        torchbearertrial = Trial(torchmodel, optimizer, criterion, [], callbacks=[])
        torchbearertrial.train = Mock()
        torchbearertrial.pass_state = True
        torchbearertrial.state = {tb.TRAIN_GENERATOR: generator, tb.CALLBACK_LIST: callback_list,
                                  tb.TRAIN_DATA: (generator, train_steps), tb.INF_TRAIN_LOADING: False, tb.LOADER: None,
                                  tb.GENERATOR: generator}
        torchbearertrial._fit_pass(state)
        self.assertTrue(criterion.call_count == 3)
        self.assertTrue(criterion.call_args_list[0][0][0] == 5)
        self.assertTrue(criterion.call_args_list[0][0][1].item() == 1.0)

<<<<<<< HEAD
    @patch('torchbearer.CallbackListInjection')
    def test_fit_backward(self, mock_inj):
=======
    def test_fit_criterion_passed_state(self):
        data = [(torch.Tensor([1]), torch.Tensor([1])), (torch.Tensor([2]), torch.Tensor([2])),
                (torch.Tensor([3]), torch.Tensor([3]))]
        generator = DataLoader(data)
        train_steps = len(data)
        epochs = 1
        torchmodel = MagicMock()
        torchmodel.return_value = 5
        optimizer = MagicMock()
        optimizer.step = lambda closure: closure()

        loss = torch.tensor([2.0], requires_grad=True)
        def crit_sig(state):
            return loss
        criterion = create_autospec(crit_sig)

        metric_list = MagicMock()
        callback_list = MagicMock()
        tb.CallbackListInjection = Mock(return_value=callback_list)

        state = make_state[
            tb.MAX_EPOCHS: epochs, tb.STOP_TRAINING: False, tb.MODEL: torchmodel, tb.CRITERION: criterion,
            tb.OPTIMIZER: optimizer, tb.INF_TRAIN_LOADING: False,
            tb.METRIC_LIST: metric_list, tb.CALLBACK_LIST: callback_list, tb.DEVICE: 'cpu',
            tb.DATA_TYPE: torch.float,
            tb.HISTORY: [], tb.TRAIN_GENERATOR: generator, tb.TRAIN_STEPS: train_steps, tb.EPOCH: 0,
            tb.BACKWARD_ARGS: {}
        ]

        torchbearertrial = Trial(torchmodel, optimizer, criterion, [], callbacks=[])
        torchbearertrial.train = Mock()
        torchbearertrial.pass_state = True
        torchbearertrial.state = {tb.TRAIN_GENERATOR: generator, tb.CALLBACK_LIST: callback_list,
                                  tb.TRAIN_DATA: (generator, train_steps), tb.INF_TRAIN_LOADING: False,}

        torchbearertrial._fit_pass(state)
        self.assertTrue(criterion.call_count == 3)
        self.assertTrue(criterion.call_args_list[0][0][0] == state)

    def test_fit_backward(self):
>>>>>>> 770d1798
        data = [(torch.Tensor([1]), torch.Tensor([1])), (torch.Tensor([2]), torch.Tensor([2])),
                (torch.Tensor([3]), torch.Tensor([3]))]
        generator = DataLoader(data)
        train_steps = len(data)
        epochs = 1
        torchmodel = MagicMock()
        torchmodel.return_value = 5
        optimizer = MagicMock()
        optimizer.step = lambda closure: closure()

        loss = MagicMock()
        criterion = Mock(return_value=loss)

        metric_list = MagicMock()
        callback_list = MagicMock()
        mock_inj.return_value = callback_list

        state = make_state[
            tb.MAX_EPOCHS: epochs, tb.STOP_TRAINING: False, tb.MODEL: torchmodel, tb.CRITERION: criterion,
            tb.OPTIMIZER: optimizer, tb.INF_TRAIN_LOADING: False,
            tb.METRIC_LIST: metric_list, tb.CALLBACK_LIST: callback_list, tb.DEVICE: 'cpu',
            tb.DATA_TYPE: torch.float, tb.LOADER: None,
            tb.HISTORY: [], tb.TRAIN_GENERATOR: generator, tb.TRAIN_STEPS: train_steps, tb.EPOCH: 0,
            tb.BACKWARD_ARGS: {}
        ]

        torchbearertrial = Trial(torchmodel, optimizer, criterion, [], callbacks=[])
        torchbearertrial.train = Mock()
        torchbearertrial.pass_state = True
        torchbearertrial.state = {tb.TRAIN_GENERATOR: generator, tb.CALLBACK_LIST: callback_list,
                                  tb.INF_TRAIN_LOADING: False, tb.TRAIN_DATA: (generator, train_steps), tb.LOADER: None}

        torchbearertrial._fit_pass(state)
        self.assertTrue(loss.backward.call_count == 3)

    @patch('torchbearer.CallbackListInjection')
    def test_fit_metrics_process(self, mock_inj):
        data = [(torch.Tensor([1]), torch.Tensor([1])), (torch.Tensor([2]), torch.Tensor([2])),
                (torch.Tensor([3]), torch.Tensor([3]))]
        generator = DataLoader(data)
        train_steps = len(data)
        epochs = 1
        torchmodel = MagicMock()
        torchmodel.return_value = 5
        optimizer = MagicMock()

        loss = torch.tensor([2.0], requires_grad=True)
        criterion = Mock(return_value=loss)

        metric_list = MagicMock()
        callback_list = MagicMock()
        mock_inj.return_value = callback_list

        state = make_state[
            tb.MAX_EPOCHS: epochs, tb.STOP_TRAINING: False, tb.MODEL: torchmodel, tb.CRITERION: criterion,
            tb.OPTIMIZER: optimizer, tb.INF_TRAIN_LOADING: False, tb.BACKWARD_ARGS: {},
            tb.METRIC_LIST: metric_list, tb.CALLBACK_LIST: callback_list, tb.DEVICE: 'cpu',
            tb.DATA_TYPE: torch.float,
            tb.HISTORY: [], tb.TRAIN_GENERATOR: generator, tb.TRAIN_STEPS: train_steps, tb.EPOCH: 0
        ]

        torchbearertrial = Trial(torchmodel, optimizer, criterion, [], callbacks=[])
        torchbearertrial.train = Mock()
        torchbearertrial.pass_state = True
        torchbearertrial.state = {tb.TRAIN_GENERATOR: generator, tb.CALLBACK_LIST: callback_list,
                                  tb.TRAIN_DATA: (generator, train_steps), tb.INF_TRAIN_LOADING: False, tb.LOADER: None}

        torchbearertrial._fit_pass(state)
        self.assertTrue(metric_list.process.call_count == 3)

    def test_fit_metrics_final(self):
        data = [(torch.Tensor([1]), torch.Tensor([1])), (torch.Tensor([2]), torch.Tensor([2])),
                (torch.Tensor([3]), torch.Tensor([3]))]
        generator = DataLoader(data)
        train_steps = len(data)
        epochs = 1
        torchmodel = MagicMock()
        torchmodel.return_value = 5
        optimizer = MagicMock()

        loss = torch.tensor([2.0], requires_grad=True)
        criterion = Mock(return_value=loss)

        metric_list = MagicMock()
        metric_list.process.return_value = {'test': 0}
        metric_list.process_final.return_value = {'test': 2}
        callback_list = MagicMock()
        tb.CallbackListInjection = Mock(return_value=callback_list)

        state = make_state[
            tb.MAX_EPOCHS: epochs, tb.STOP_TRAINING: False, tb.MODEL: torchmodel, tb.CRITERION: criterion,
            tb.OPTIMIZER: optimizer, tb.INF_TRAIN_LOADING: False, tb.BACKWARD_ARGS: {},
            tb.METRIC_LIST: metric_list, tb.CALLBACK_LIST: callback_list, tb.DEVICE: 'cpu',
            tb.DATA_TYPE: torch.float,
            tb.HISTORY: [], tb.TRAIN_GENERATOR: generator, tb.TRAIN_STEPS: train_steps, tb.EPOCH: 0
        ]

        torchbearertrial = Trial(torchmodel, optimizer, criterion, [], callbacks=[])
        torchbearertrial.train = Mock()
        torchbearertrial.pass_state = True
        torchbearertrial.state = {tb.TRAIN_GENERATOR: generator, tb.CALLBACK_LIST: callback_list,
                                  tb.TRAIN_DATA: (generator, train_steps), tb.INF_TRAIN_LOADING: False, tb.LOADER: None}

        history = torchbearertrial._fit_pass(state)[tb.METRICS]
        self.assertEqual(metric_list.process_final.call_count, 1)
        self.assertTrue(history['test'] == 2)

    def test_fit_stop_training(self):
        data = [(torch.Tensor([1]), torch.Tensor([1])), (torch.Tensor([2]), torch.Tensor([2])),
                (torch.Tensor([3]), torch.Tensor([3]))]
        generator = DataLoader(data)
        train_steps = len(data)
        epochs = 1
        torchmodel = MagicMock()
        torchmodel.return_value = 5
        optimizer = MagicMock()

        loss = torch.tensor([2.0], requires_grad=True)
        criterion = Mock(return_value=loss)

        metric_list = MagicMock()
        metric_list.process.return_value = {'test': 0}
        metric_list.process_final.return_value = {'test': 2}
        callback_list = MagicMock()
        tb.CallbackListInjection = Mock(return_value=callback_list)

        state = make_state[
            tb.MAX_EPOCHS: epochs, tb.STOP_TRAINING: True, tb.MODEL: torchmodel, tb.CRITERION: criterion,
            tb.OPTIMIZER: optimizer, tb.INF_TRAIN_LOADING: False,
            tb.METRIC_LIST: metric_list, tb.CALLBACK_LIST: callback_list, tb.DEVICE: 'cpu',
            tb.DATA_TYPE: torch.float, tb.BACKWARD_ARGS: {},
            tb.HISTORY: [], tb.TRAIN_GENERATOR: generator, tb.TRAIN_STEPS: train_steps, tb.EPOCH: 0
        ]

        torchbearertrial = Trial(torchmodel, optimizer, criterion, [], callbacks=[])
        torchbearertrial.train = Mock()
        torchbearertrial.pass_state = True
        torchbearertrial.state = {tb.TRAIN_GENERATOR: generator, tb.CALLBACK_LIST: callback_list,
                                  tb.TRAIN_DATA: (generator, train_steps), tb.INF_TRAIN_LOADING: False, tb.LOADER: None}

        torchbearertrial._fit_pass(state)
        self.assertEqual(metric_list.process.call_count, 1)

    def test_fit_iterator_none(self):
        data = [(torch.Tensor([1]), torch.Tensor([1])), (torch.Tensor([2]), torch.Tensor([2])),
                (torch.Tensor([3]), torch.Tensor([3]))]
        generator = DataLoader(data)
        steps = 1
        epochs = 1
        torchmodel = MagicMock()
        torchmodel.return_value = 5
        optimizer = MagicMock()

        loss = torch.tensor([2.0], requires_grad=True)
        criterion = Mock(return_value=loss)

        metric_list = MagicMock()
        metric_list.process.return_value = {'test': 0}
        metric_list.process_final.return_value = {'test': 2}
        callback_list = MagicMock()
        tb.CallbackListInjection = Mock(return_value=callback_list)

        state = make_state[
            tb.MAX_EPOCHS: epochs, tb.STOP_TRAINING: True, tb.MODEL: torchmodel, tb.CRITERION: criterion,
            tb.OPTIMIZER: optimizer, tb.BACKWARD_ARGS: {},
            tb.METRIC_LIST: metric_list, tb.CALLBACK_LIST: callback_list, tb.DEVICE: 'cpu',
            tb.DATA_TYPE: torch.float, tb.HISTORY: [], tb.TRAIN_GENERATOR: None, tb.TRAIN_STEPS: steps, tb.EPOCH: 0,
            tb.X: data[0][0], tb.Y_TRUE: data[0][1]
        ]

        torchbearertrial = Trial(torchmodel, optimizer, criterion, [], callbacks=[])
        torchbearertrial.train = Mock()
        torchbearertrial.pass_state = False
        torchbearertrial.state = {tb.TRAIN_GENERATOR: None, tb.CALLBACK_LIST: callback_list, tb.TRAIN_DATA: (None, steps), tb.LOADER: None}

        state = torchbearertrial._fit_pass(state)
        self.assertTrue(state[tb.ITERATOR] is None)

    def test_fit_state_values(self):
        data = [(torch.Tensor([1]), torch.Tensor([1])), (torch.Tensor([2]), torch.Tensor([2])),
                (torch.Tensor([3]), torch.Tensor([3]))]
        generator = DataLoader(data)
        steps = 1
        epochs = 1
        torchmodel = MagicMock()
        torchmodel.return_value = 5
        optimizer = MagicMock()
        optimizer.step = lambda closure: closure()

        loss = torch.tensor([2.0], requires_grad=True)
        criterion = Mock(return_value=loss)

        metric_list = MagicMock()
        metric_list.process.return_value = {'test': 0}
        metric_list.process_final.return_value = {'test': 2}
        callback_list = MagicMock()
        tb.CallbackListInjection = Mock(return_value=callback_list)

        state = make_state[
            tb.MAX_EPOCHS: epochs, tb.STOP_TRAINING: True, tb.MODEL: torchmodel, tb.CRITERION: criterion,
            tb.OPTIMIZER: optimizer,
            tb.METRIC_LIST: metric_list, tb.CALLBACK_LIST: callback_list, tb.DEVICE: 'cpu',
            tb.DATA_TYPE: torch.float, tb.HISTORY: [], tb.TRAIN_GENERATOR: generator, tb.TRAIN_STEPS: steps, tb.EPOCH: 0,
            tb.X: data[0][0], tb.Y_TRUE: data[0][1], tb.INF_TRAIN_LOADING: False,
            tb.BACKWARD_ARGS: {}
        ]

        torchbearertrial = Trial(torchmodel, optimizer, criterion, [], callbacks=[])
        torchbearertrial.train = Mock()
        torchbearertrial.pass_state = False
        torchbearertrial.state = {tb.TRAIN_GENERATOR: generator, tb.CALLBACK_LIST: callback_list,
                                  tb.TRAIN_DATA: (generator, steps), tb.INF_TRAIN_LOADING: False, tb.LOADER: None}

        state = torchbearertrial._fit_pass(state)
        self.assertTrue(state[tb.ITERATOR] is not None)
        self.assertTrue(state[tb.Y_PRED] == 5)
        self.assertTrue(state[tb.LOSS].item() == 2)
        self.assertTrue(state[tb.METRICS]['test'] == 2)


class TestTestPass(TestCase):
    def test_metric_reset(self):
        data = [(torch.Tensor([1]), torch.Tensor([1])), (torch.Tensor([2]), torch.Tensor([2])),
                (torch.Tensor([3]), torch.Tensor([3]))]
        generator = DataLoader(data)
        steps = len(data)
        epochs = 1
        torchmodel = MagicMock()
        torchmodel.return_value = 5
        optimizer = MagicMock()

        loss = torch.tensor([2.0], requires_grad=True)
        criterion = Mock(return_value=loss)

        metric_list = MagicMock()
        metric_list.process.return_value = {'test': 0}
        metric_list.process_final.return_value = {'test': 2}
        callback_list = MagicMock()
        tb.CallbackListInjection = Mock(return_value=callback_list)

        state = make_state[
            tb.MAX_EPOCHS: epochs, tb.STOP_TRAINING: False, tb.MODEL: torchmodel, tb.CRITERION: criterion,
            tb.OPTIMIZER: optimizer,
            tb.METRIC_LIST: metric_list, tb.CALLBACK_LIST: callback_list, tb.DEVICE: 'cpu',
            tb.DATA_TYPE: torch.float, tb.HISTORY: [], tb.GENERATOR: generator, tb.STEPS: steps, tb.EPOCH: 0,
            tb.X: data[0][0], tb.Y_TRUE: data[0][1], tb.SAMPLER: load_batch_none
        ]

        torchbearertrial = Trial(torchmodel, optimizer, criterion, [], callbacks=[])
        torchbearertrial.train = Mock()
        torchbearertrial.pass_state = False
        torchbearertrial.state = {tb.GENERATOR: generator, tb.CALLBACK_LIST: callback_list}

        torchbearertrial._test_pass(state)
        self.assertEqual(metric_list.reset.call_count, 1)

    def test_callback_calls(self):
        data = [(torch.Tensor([1]), torch.Tensor([1])), (torch.Tensor([2]), torch.Tensor([2])),
                (torch.Tensor([3]), torch.Tensor([3]))]
        generator = DataLoader(data)
        steps = len(data)
        epochs = 1
        torchmodel = MagicMock()
        torchmodel.return_value = 5
        optimizer = MagicMock()

        loss = torch.tensor([2.0], requires_grad=True)
        criterion = Mock(return_value=loss)

        metric_list = MagicMock()
        metric_list.process.return_value = {'test': 0}
        metric_list.process_final.return_value = {'test': 2}
        callback_list = MagicMock()
        tb.CallbackListInjection = Mock(return_value=callback_list)

        state = make_state[
            tb.MAX_EPOCHS: epochs, tb.STOP_TRAINING: False, tb.MODEL: torchmodel, tb.CRITERION: criterion,
            tb.OPTIMIZER: optimizer,
            tb.METRIC_LIST: metric_list, tb.CALLBACK_LIST: callback_list, tb.DEVICE: 'cpu',
            tb.DATA_TYPE: torch.float, tb.HISTORY: [], tb.GENERATOR: generator, tb.STEPS: steps, tb.EPOCH: 0,
            tb.X: data[0][0], tb.Y_TRUE: data[0][1], tb.SAMPLER: load_batch_none
        ]

        torchbearertrial = Trial(torchmodel, optimizer, criterion, [], callbacks=[])
        torchbearertrial.train = Mock()
        torchbearertrial.pass_state = False
        torchbearertrial.state = {tb.GENERATOR: generator, tb.CALLBACK_LIST: callback_list}

        torchbearertrial._test_pass(state)
        self.assertEqual(callback_list.on_start_validation.call_count, 1)
        self.assertTrue(callback_list.on_sample_validation.call_count == 3)
        self.assertTrue(callback_list.on_forward_validation.call_count == 3)
        self.assertTrue(callback_list.on_criterion_validation.call_count == 3)
        self.assertTrue(callback_list.on_step_validation.call_count == 3)
        self.assertEqual(callback_list.on_end_validation.call_count, 1)

    def test_forward_no_state(self):
        data = [(torch.Tensor([1]), torch.Tensor([1])), (torch.Tensor([2]), torch.Tensor([2])),
                (torch.Tensor([3]), torch.Tensor([3]))]
        generator = DataLoader(data)
        steps = len(data)
        epochs = 1
        torchmodel = MagicMock()
        torchmodel.return_value = 5
        optimizer = MagicMock()

        loss = torch.tensor([2.0], requires_grad=True)
        criterion = Mock(return_value=loss)

        metric_list = MagicMock()
        metric_list.process.return_value = {'test': 0}
        metric_list.process_final.return_value = {'test': 2}
        callback_list = MagicMock()
        tb.CallbackListInjection = Mock(return_value=callback_list)

        state = make_state[
            tb.MAX_EPOCHS: epochs, tb.STOP_TRAINING: False, tb.MODEL: torchmodel, tb.CRITERION: criterion,
            tb.OPTIMIZER: optimizer,
            tb.METRIC_LIST: metric_list, tb.CALLBACK_LIST: callback_list, tb.DEVICE: 'cpu',
            tb.DATA_TYPE: torch.float, tb.HISTORY: [], tb.GENERATOR: generator, tb.STEPS: steps, tb.EPOCH: 0,
            tb.X: data[0][0], tb.Y_TRUE: data[0][1], tb.SAMPLER: load_batch_standard
        ]

        torchbearertrial = Trial(torchmodel, optimizer, criterion, [], callbacks=[])
        torchbearertrial.train = Mock()
        torchbearertrial.pass_state = False
        torchbearertrial.state = {tb.GENERATOR: generator, tb.CALLBACK_LIST: callback_list}

        torchbearertrial._test_pass(state)
        self.assertTrue(torchmodel.call_count == 3)
        self.assertTrue(torchmodel.call_args_list[0][0][0].item() == 1)

    def test_forward_with_state(self):
        data = [(torch.Tensor([1]), torch.Tensor([1])), (torch.Tensor([2]), torch.Tensor([2])),
                (torch.Tensor([3]), torch.Tensor([3]))]
        generator = DataLoader(data)
        steps = len(data)
        epochs = 1
        torchmodel = MagicMock()
        torchmodel.return_value = 5
        optimizer = MagicMock()

        loss = torch.tensor([2.0], requires_grad=True)
        criterion = Mock(return_value=loss)

        metric_list = MagicMock()
        metric_list.process.return_value = {'test': 0}
        metric_list.process_final.return_value = {'test': 2}
        callback_list = MagicMock()
        tb.CallbackListInjection = Mock(return_value=callback_list)

        state = make_state[
            tb.MAX_EPOCHS: epochs, tb.STOP_TRAINING: False, tb.MODEL: torchmodel, tb.CRITERION: criterion,
            tb.OPTIMIZER: optimizer,
            tb.METRIC_LIST: metric_list, tb.CALLBACK_LIST: callback_list, tb.DEVICE: 'cpu',
            tb.DATA_TYPE: torch.float, tb.HISTORY: [], tb.GENERATOR: generator, tb.STEPS: steps, tb.EPOCH: 0,
            tb.X: data[0][0], tb.Y_TRUE: data[0][1], tb.SAMPLER: load_batch_none
        ]

        torchbearertrial = Trial(torchmodel, optimizer, criterion, [], callbacks=[])
        torchbearertrial.train = Mock()
        torchbearertrial.pass_state = True
        torchbearertrial.state = {tb.GENERATOR: generator, tb.CALLBACK_LIST: callback_list}

        torchbearertrial._test_pass(state)
        self.assertTrue(torchmodel.call_count == 3)
        self.assertTrue(len(torchmodel.call_args_list[0][1]) == 1)

    def test_criterion(self):
        data = [(torch.Tensor([1]), torch.Tensor([1])), (torch.Tensor([2]), torch.Tensor([2])),
                (torch.Tensor([3]), torch.Tensor([3]))]
        generator = DataLoader(data)
        steps = len(data)
        epochs = 1
        torchmodel = MagicMock()
        torchmodel.return_value = 5
        optimizer = MagicMock()

        def spec_crit(y_pred, y_true):
            pass

        loss = torch.tensor([2.0], requires_grad=True)
        criterion = create_autospec(spec_crit)
        criterion.return_value = loss

        metric_list = MagicMock()
        metric_list.process.return_value = {'test': 0}
        metric_list.process_final.return_value = {'test': 2}
        callback_list = MagicMock()
        tb.CallbackListInjection = Mock(return_value=callback_list)

        state = make_state[
            tb.MAX_EPOCHS: epochs, tb.STOP_TRAINING: False, tb.MODEL: torchmodel, tb.CRITERION: criterion,
            tb.OPTIMIZER: optimizer,
            tb.METRIC_LIST: metric_list, tb.CALLBACK_LIST: callback_list, tb.DEVICE: 'cpu',
            tb.DATA_TYPE: torch.float, tb.HISTORY: [], tb.GENERATOR: generator, tb.STEPS: steps, tb.EPOCH: 0,
            tb.X: data[0][0], tb.Y_TRUE: data[0][1], tb.SAMPLER: load_batch_standard
        ]

        torchbearertrial = Trial(torchmodel, optimizer, criterion, [], callbacks=[])
        torchbearertrial.train = Mock()
        torchbearertrial.pass_state = False
        torchbearertrial.state = {tb.GENERATOR: generator, tb.CALLBACK_LIST: callback_list}

        torchbearertrial._test_pass(state)
        self.assertTrue(criterion.call_count == 3)
        self.assertTrue(criterion.call_args_list[0][0][0] == 5)
        self.assertTrue(criterion.call_args_list[0][0][1].item() == 1.0)

    def test_criterion_passed_state(self):
        data = [(torch.Tensor([1]), torch.Tensor([1])), (torch.Tensor([2]), torch.Tensor([2])),
                (torch.Tensor([3]), torch.Tensor([3]))]
        generator = DataLoader(data)
        steps = len(data)
        epochs = 1
        torchmodel = MagicMock()
        torchmodel.return_value = 5
        optimizer = MagicMock()

        def spec_crit(state):
            pass

        loss = torch.tensor([2.0], requires_grad=True)
        criterion = create_autospec(spec_crit)
        criterion.return_value = loss

        metric_list = MagicMock()
        metric_list.process.return_value = {'test': 0}
        metric_list.process_final.return_value = {'test': 2}
        callback_list = MagicMock()
        tb.CallbackListInjection = Mock(return_value=callback_list)

        state = make_state[
            tb.MAX_EPOCHS: epochs, tb.STOP_TRAINING: False, tb.MODEL: torchmodel, tb.CRITERION: criterion,
            tb.OPTIMIZER: optimizer,
            tb.METRIC_LIST: metric_list, tb.CALLBACK_LIST: callback_list, tb.DEVICE: 'cpu',
            tb.DATA_TYPE: torch.float, tb.HISTORY: [], tb.GENERATOR: generator, tb.STEPS: steps, tb.EPOCH: 0,
            tb.X: data[0][0], tb.Y_TRUE: data[0][1], tb.SAMPLER: tb.trial.Sampler(load_batch_standard)
        ]

        torchbearertrial = Trial(torchmodel, optimizer, criterion, [], callbacks=[])
        torchbearertrial.train = Mock()
        torchbearertrial.pass_state = False
        torchbearertrial.state = {tb.GENERATOR: generator, tb.CALLBACK_LIST: callback_list}

        torchbearertrial._test_pass(state)
        self.assertTrue(criterion.call_count == 3)
        self.assertTrue(criterion.call_args_list[0][0][0] == state)

    def test_metric_process(self):
        data = [(torch.Tensor([1]), torch.Tensor([1])), (torch.Tensor([2]), torch.Tensor([2])),
                (torch.Tensor([3]), torch.Tensor([3]))]
        generator = DataLoader(data)
        steps = len(data)
        epochs = 1
        torchmodel = MagicMock()
        torchmodel.return_value = 5
        optimizer = MagicMock()

        loss = torch.tensor([2.0], requires_grad=True)
        criterion = Mock(return_value=loss)

        metric_list = MagicMock()
        metric_list.process.return_value = {'test': 0}
        metric_list.process_final.return_value = {'test': 2}
        callback_list = MagicMock()
        tb.CallbackListInjection = Mock(return_value=callback_list)

        state = make_state[
            tb.MAX_EPOCHS: epochs, tb.STOP_TRAINING: False, tb.MODEL: torchmodel, tb.CRITERION: criterion,
            tb.OPTIMIZER: optimizer,
            tb.METRIC_LIST: metric_list, tb.CALLBACK_LIST: callback_list, tb.DEVICE: 'cpu',
            tb.DATA_TYPE: torch.float, tb.HISTORY: [], tb.GENERATOR: generator, tb.STEPS: steps, tb.EPOCH: 0,
            tb.X: data[0][0], tb.Y_TRUE: data[0][1], tb.SAMPLER: load_batch_none
        ]

        torchbearertrial = Trial(torchmodel, optimizer, criterion, [], callbacks=[])
        torchbearertrial.train = Mock()
        torchbearertrial.pass_state = False
        torchbearertrial.state = {tb.GENERATOR: generator, tb.CALLBACK_LIST: callback_list}

        torchbearertrial._test_pass(state)
        self.assertTrue(metric_list.process.call_count == 3)

    def test_metric_final(self):
        data = [(torch.Tensor([1]), torch.Tensor([1])), (torch.Tensor([2]), torch.Tensor([2])),
                (torch.Tensor([3]), torch.Tensor([3]))]
        generator = DataLoader(data)
        steps = len(data)
        epochs = 1
        torchmodel = MagicMock()
        torchmodel.return_value = 5
        optimizer = MagicMock()

        loss = torch.tensor([2.0], requires_grad=True)
        criterion = Mock(return_value=loss)

        metric_list = MagicMock()
        metric_list.process.return_value = {'test': 0}
        metric_list.process_final.return_value = {'test': 2}
        callback_list = MagicMock()
        tb.CallbackListInjection = Mock(return_value=callback_list)

        state = make_state[
            tb.MAX_EPOCHS: epochs, tb.STOP_TRAINING: False, tb.MODEL: torchmodel, tb.CRITERION: criterion,
            tb.OPTIMIZER: optimizer,
            tb.METRIC_LIST: metric_list, tb.CALLBACK_LIST: callback_list, tb.DEVICE: 'cpu',
            tb.DATA_TYPE: torch.float, tb.HISTORY: [], tb.GENERATOR: generator, tb.STEPS: steps, tb.EPOCH: 0,
            tb.X: data[0][0], tb.Y_TRUE: data[0][1], tb.SAMPLER: load_batch_none
        ]

        torchbearertrial = Trial(torchmodel, optimizer, criterion, [], callbacks=[])
        torchbearertrial.train = Mock()
        torchbearertrial.pass_state = False
        torchbearertrial.state = {tb.GENERATOR: generator, tb.CALLBACK_LIST: callback_list}

        history = torchbearertrial._test_pass(state)
        self.assertEqual(metric_list.process_final.call_count, 1)
        self.assertTrue(history[tb.METRICS]['test'] == 2)

    def test_stop_training(self):
        data = [(torch.Tensor([1]), torch.Tensor([1])), (torch.Tensor([2]), torch.Tensor([2])),
                (torch.Tensor([3]), torch.Tensor([3]))]
        generator = DataLoader(data)
        steps = len(data)
        epochs = 1
        torchmodel = MagicMock()
        torchmodel.return_value = 5
        optimizer = MagicMock()

        loss = torch.tensor([2.0], requires_grad=True)
        criterion = Mock(return_value=loss)

        metric_list = MagicMock()
        metric_list.process.return_value = {'test': 0}
        metric_list.process_final.return_value = {'test': 2}
        callback_list = MagicMock()
        tb.CallbackListInjection = Mock(return_value=callback_list)

        state = make_state[
            tb.MAX_EPOCHS: epochs, tb.STOP_TRAINING: True, tb.MODEL: torchmodel, tb.CRITERION: criterion,
            tb.OPTIMIZER: optimizer,
            tb.METRIC_LIST: metric_list, tb.CALLBACK_LIST: callback_list, tb.DEVICE: 'cpu',
            tb.DATA_TYPE: torch.float, tb.HISTORY: [], tb.GENERATOR: generator, tb.STEPS: steps, tb.EPOCH: 0,
            tb.X: data[0][0], tb.Y_TRUE: data[0][1], tb.SAMPLER: load_batch_none
        ]

        torchbearertrial = Trial(torchmodel, optimizer, criterion, [], callbacks=[])
        torchbearertrial.train = Mock()
        torchbearertrial.pass_state = False
        torchbearertrial.state = {tb.GENERATOR: generator, tb.CALLBACK_LIST: callback_list}

        torchbearertrial._test_pass(state)
        self.assertEqual(metric_list.process.call_count, 1)

    def test_iterator_none(self):
        data = [(torch.Tensor([1]), torch.Tensor([1])), (torch.Tensor([2]), torch.Tensor([2])),
                (torch.Tensor([3]), torch.Tensor([3]))]
        generator = DataLoader(data)
        steps = 1
        epochs = 1
        torchmodel = MagicMock()
        torchmodel.return_value = 5
        optimizer = MagicMock()

        loss = torch.tensor([2.0], requires_grad=True)
        criterion = Mock(return_value=loss)

        metric_list = MagicMock()
        metric_list.process.return_value = {'test': 0}
        metric_list.process_final.return_value = {'test': 2}
        callback_list = MagicMock()
        tb.CallbackListInjection = Mock(return_value=callback_list)

        state = make_state[
            tb.MAX_EPOCHS: epochs, tb.STOP_TRAINING: True, tb.MODEL: torchmodel, tb.CRITERION: criterion,
            tb.OPTIMIZER: optimizer,
            tb.METRIC_LIST: metric_list, tb.CALLBACK_LIST: callback_list, tb.DEVICE: 'cpu',
            tb.DATA_TYPE: torch.float, tb.HISTORY: [], tb.GENERATOR: None, tb.STEPS: steps, tb.EPOCH: 0,
            tb.X: data[0][0], tb.Y_TRUE: data[0][1], tb.SAMPLER: load_batch_none
        ]

        torchbearertrial = Trial(torchmodel, optimizer, criterion, [], callbacks=[])
        torchbearertrial.train = Mock()
        torchbearertrial.pass_state = False
        torchbearertrial.state = {tb.GENERATOR: None, tb.CALLBACK_LIST: callback_list}

        state = torchbearertrial._test_pass(state)
        self.assertTrue(state[tb.ITERATOR] is None)

    def test_state_values(self):
        data = [(torch.Tensor([1]), torch.Tensor([1])), (torch.Tensor([2]), torch.Tensor([2])),
                (torch.Tensor([3]), torch.Tensor([3]))]
        generator = DataLoader(data)
        steps = 1
        epochs = 1
        torchmodel = MagicMock()
        torchmodel.return_value = 5
        optimizer = MagicMock()

        loss = torch.tensor([2.0], requires_grad=True)
        criterion = Mock(return_value=loss)

        metric_list = MagicMock()
        metric_list.process.return_value = {'test': 0}
        metric_list.process_final.return_value = {'test': 2}
        callback_list = MagicMock()
        tb.CallbackListInjection = Mock(return_value=callback_list)

        state = make_state[
            tb.MAX_EPOCHS: epochs, tb.STOP_TRAINING: True, tb.MODEL: torchmodel, tb.CRITERION: criterion,
            tb.OPTIMIZER: optimizer,
            tb.METRIC_LIST: metric_list, tb.CALLBACK_LIST: callback_list, tb.DEVICE: 'cpu',
            tb.DATA_TYPE: torch.float, tb.HISTORY: [], tb.GENERATOR: generator, tb.STEPS: steps, tb.EPOCH: 0,
            tb.X: data[0][0], tb.Y_TRUE: data[0][1], tb.SAMPLER: load_batch_none
        ]

        torchbearertrial = Trial(torchmodel, optimizer, criterion, [], callbacks=[])
        torchbearertrial.train = Mock()
        torchbearertrial.pass_state = False
        torchbearertrial.state = {tb.GENERATOR: generator, tb.CALLBACK_LIST: callback_list}

        state = torchbearertrial._test_pass(state)
        self.assertTrue(state[tb.ITERATOR] is not None)
        self.assertTrue(state[tb.Y_PRED] == 5)
        self.assertTrue(state[tb.LOSS].item() == 2)
        self.assertTrue(state[tb.METRICS]['test'] == 2)


class TestTrialValEvalPred(TestCase):
    def test_validation_pass(self):
        generator = MagicMock()
        steps = 5
        tb.CallbackListInjection = Mock()

        state = {tb.VALIDATION_GENERATOR: generator, tb.VALIDATION_STEPS: steps, tb.METRICS: 1}
        t = Trial(MagicMock())
        eval_mock = t.eval = Mock()
        test_pass_mock = t._test_pass = Mock()
        t.state = {tb.VALIDATION_GENERATOR: generator, tb.CALLBACK_LIST: None,
                   tb.VALIDATION_DATA: (generator, steps), tb.LOADER: None}
        metrics = t._validation_pass(state)

        self.assertEqual(eval_mock.call_count, 1)
        self.assertEqual(test_pass_mock.call_count, 1)
        test_pass_state = test_pass_mock.call_args[0][0]
        self.assertTrue(test_pass_state[tb.GENERATOR] == generator)
        self.assertTrue(test_pass_state[tb.STEPS] == steps)
        self.assertTrue(metrics == 1)

    def test_validation_pass_none(self):
        generator = None
        steps = None
        tb.CallbackListInjection = Mock()

        state = {tb.VALIDATION_GENERATOR: generator, tb.VALIDATION_STEPS: steps, tb.METRICS: 1}
        t = Trial(MagicMock())
        eval_mock = t.eval = Mock()
        t._test_pass = Mock()
        t.state = {tb.VALIDATION_GENERATOR: generator, tb.CALLBACK_LIST: None,
                   tb.VALIDATION_DATA: (generator, steps), tb.LOADER: None}
        t._validation_pass(state)

        self.assertTrue(eval_mock.call_count == 0)

    def test_evaluate(self):
        generator = MagicMock()
        steps = 5
        tb.CallbackListInjection = Mock()

        t = Trial(MagicMock())
        eval_mock = t.eval = Mock()
        clist = MagicMock()
        state = {tb.HISTORY: [('steps', {'train_metric': 2})], tb.VALIDATION_GENERATOR: generator,
                 tb.CALLBACK_LIST: clist, tb.VALIDATION_STEPS: steps, tb.VALIDATION_DATA: (generator, steps),
                 tb.METRICS: {'val_metric': 1}, tb.LOADER: None}
        test_pass_mock = t._test_pass = Mock(return_value=state)
        t.state = state
        metrics = t.evaluate()

        self.assertEqual(clist.on_start.call_count, 1)
        self.assertEqual(clist.on_start_epoch.call_count, 1)
        self.assertEqual(clist.on_end_epoch.call_count, 1)
        self.assertEqual(clist.on_end.call_count, 1)
        self.assertEqual(eval_mock.call_count, 1)
        self.assertEqual(test_pass_mock.call_count, 1)
        test_pass_state = test_pass_mock.call_args[0][0]
        self.assertTrue(test_pass_state[tb.GENERATOR] == generator)
        self.assertTrue(test_pass_state[tb.STEPS] == steps)
        self.assertEqual(metrics['val_metric'], 1)
        self.assertDictEqual(state[tb.HISTORY][0][1], {'train_metric': 2, 'val_metric': 1})

    def test_evaluate_none(self):
        generator = None
        steps = None
        tb.CallbackListInjection = Mock()

        t = Trial(MagicMock())
        eval_mock = t.eval = Mock()
        test_pass_mock = t._test_pass = Mock(return_value={tb.METRICS: 1})
        t.state = {tb.VALIDATION_GENERATOR: generator, tb.CALLBACK_LIST: None,
                   tb.VALIDATION_STEPS: steps, tb.VALIDATION_DATA: (generator, steps), tb.LOADER: None}
        metrics = t.evaluate()

        self.assertTrue(eval_mock.call_count == 0)

    def test_predict(self):
        generator = MagicMock()
        steps = 5
        tb.CallbackListInjection = Mock()

        state = {tb.TEST_GENERATOR: generator, tb.TEST_STEPS: steps, tb.METRICS: 1}
        t = Trial(MagicMock())
        eval_mock = t.eval = Mock()
        test_pass_mock = t._test_pass = Mock(return_value={tb.FINAL_PREDICTIONS: 1})
        clist = MagicMock()
        t.state = {tb.TEST_GENERATOR: generator, tb.CALLBACK_LIST: clist, tb.TEST_STEPS: steps,
                   tb.TEST_DATA: (generator, steps), tb.LOADER: None}
        metrics = t.predict(state)

        self.assertEqual(clist.on_start.call_count, 1)
        self.assertEqual(clist.on_start_epoch.call_count, 1)
        self.assertEqual(clist.on_end_epoch.call_count, 1)
        self.assertEqual(clist.on_end.call_count, 1)
        self.assertEqual(eval_mock.call_count, 1)
        self.assertEqual(test_pass_mock.call_count, 1)
        test_pass_state = test_pass_mock.call_args[0][0]
        self.assertTrue(test_pass_state[tb.GENERATOR] == generator)
        self.assertTrue(test_pass_state[tb.STEPS] == steps)
        self.assertTrue(metrics == 1)

    def test_predict_none(self):
        generator = None
        steps = None
        tb.CallbackListInjection = Mock()

        state = {tb.TEST_GENERATOR: generator, tb.TEST_STEPS: steps, tb.METRICS: 1}
        t = Trial(MagicMock())
        eval_mock = t.eval = Mock()
        test_pass_mock = t._test_pass = Mock(return_value={tb.FINAL_PREDICTIONS: 1})
        t.state = {tb.TEST_GENERATOR: generator, tb.CALLBACK_LIST: None, tb.TEST_STEPS: steps,
                   tb.TEST_DATA: (generator, steps), tb.LOADER: None}
        metrics = t.predict(state)

        self.assertTrue(eval_mock.call_count == 0)


class TestReplay(TestCase):
    @patch('torchbearer.trial.Tqdm')
    def test_replay_tqdm(self, tq):
        t = Trial(MagicMock())
        callback = MagicMock()
        history = [((10, 5), {'test': i, 'val_test2': i+1}) for i in range(10)]

        t.state[tb.HISTORY] = history
        t.replay(callbacks=[callback])
        self.assertEqual(tq.call_count, 1)

    @patch('torchbearer.trial.Tqdm')
    def test_replay_no_tqdm(self, tq):
        t = Trial(MagicMock())
        callback = MagicMock()
        history = [((10, 5), {'test': i, 'val_test2': i+1}) for i in range(10)]

        t.state[tb.HISTORY] = history
        t.replay(callbacks=[callback], verbose=0)
        tq.assert_not_called()

    def test_replay_callback_calls(self):
        t = Trial(MagicMock())
        callback = MagicMock()
        history = [((10, 5), {'test': i, 'val_test2': i+1}) for i in range(10)]

        t.state[tb.HISTORY] = history
        t.replay(callbacks=[callback], verbose=0)
        self.assertEqual(callback.on_start.call_count, 1)
        self.assertTrue(callback.on_sample.call_count == 100)
        self.assertTrue(callback.on_sample_validation.call_count == 50)

    def test_replay_none_train_steps(self):
        t = Trial(MagicMock())
        callback = MagicMock()
        history = [((None, 5), {'test': i, 'val_test2': i+1}) for i in range(10)]

        t.state[tb.HISTORY] = history
        t.replay(callbacks=[callback], verbose=0)
        self.assertEqual(callback.on_start.call_count, 1)
        self.assertTrue(callback.on_sample.call_count == 0)
        self.assertTrue(callback.on_sample_validation.call_count == 50)

    def test_replay_none_validation_steps(self):
        t = Trial(MagicMock())
        callback = MagicMock()
        history = [((10, None), {'test': i}) for i in range(10)]

        t.state[tb.HISTORY] = history
        t.replay(callbacks=[callback], verbose=0)
        self.assertEqual(callback.on_start.call_count, 1)
        self.assertTrue(callback.on_sample.call_count == 100)
        self.assertTrue(callback.on_sample_validation.call_count == 0)

    def test_replay_one_batch_true(self):
        t = Trial(MagicMock())
        callback = MagicMock()
        history = [((10, 5), {'test': i, 'val_test2': i+1}) for i in range(1)]

        t.state[tb.HISTORY] = history
        t.replay(callbacks=[callback], verbose=0, one_batch=True)
        self.assertEqual(callback.on_start.call_count, 1)
        self.assertTrue(callback.on_sample.call_count == 1)
        self.assertTrue(callback.on_sample_validation.call_count == 1)

    def test_replay_metrics(self):
        t = Trial(MagicMock())
        callback = MagicMock()
        history = [((10, 5), {'test': i, 'val_test2': i+1}) for i in range(10)]

        t.state[tb.HISTORY] = history
        t.replay(callbacks=[callback], verbose=0)

        self.assertTrue(callback.on_sample.call_args_list[0][0][0][tb.METRICS]['test'] == 9)
        self.assertTrue(callback.on_sample_validation.call_args_list[0][0][0][tb.METRICS]['val_test2'] == 10)

    def test_replay_stop_training(self):
        t = Trial(MagicMock())
        callback = MagicMock()

        @tb.callbacks.on_sample
        def stop_training(state):
            state[tb.STOP_TRAINING] = True

        history = [((10, 5), {'test': i, 'val_test2': i+1}) for i in range(10)]

        t.state[tb.HISTORY] = history
        t.replay(callbacks=[callback, stop_training], verbose=0)

        self.assertTrue(callback.on_sample.call_count == 10)
        callback.on_sample_validation.assert_not_called()


class TestTrialMembers(TestCase):
    def test_init_none_criterion(self):
        torchmodel = torch.nn.Sequential(torch.nn.Linear(1,1))
        optimizer = MagicMock()
        metric = MagicMock()

        torchbearertrial = Trial(torchmodel, optimizer, None, [metric], []).to('cpu', torch.float64)
        loss = torchbearertrial.state[tb.CRITERION](None, None)
        self.assertTrue(str(loss.device) == 'cpu')
        self.assertTrue(loss.dtype == torch.float64)
        self.assertTrue(torch.is_tensor(loss))
        self.assertTrue(loss.shape == torch.Size([1]))
        self.assertTrue(loss.item() == 0)

    def test_init_none_criterion_add(self):
        torchmodel = torch.nn.Sequential(torch.nn.Linear(1,1))
        optimizer = MagicMock()
        metric = MagicMock()

        torchbearertrial = Trial(torchmodel, optimizer, None, [metric], []).to('cpu', torch.float64)
        loss = torchbearertrial.state[tb.CRITERION](None, None)
        loss = loss + 1
        self.assertTrue(str(loss.device) == 'cpu')
        self.assertTrue(loss.dtype == torch.float64)
        self.assertTrue(torch.is_tensor(loss))
        self.assertTrue(loss.shape == torch.Size([1]))
        self.assertTrue(loss.item() == 1)

    def test_str(self):
        torchmodel = "mod"
        optimizer = "opt"
        metric = tb.metrics.Metric('met')
        cb = tb.callbacks.Callback()
        cb.on_init = Mock()

        torchbearertrial = Trial(torchmodel, optimizer, "crit", [metric], [cb])
        correct_string = "--------------------- OPTIMZER ---------------------\nopt\n\n-------------------- CRITERION ---------------------\ncrit\n\n--------------------- METRICS ----------------------\n['met']\n\n-------------------- CALLBACKS ---------------------\n['torchbearer.bases.Callback']\n\n---------------------- MODEL -----------------------\nmod\n\n"
        self.assertEqual(str(torchbearertrial), correct_string)
        self.assertEqual(cb.on_init.call_count, 1)

    def test_repr(self):
        torchmodel = "mod"
        optimizer = "opt"
        metric = tb.metrics.Metric('met')

        torchbearertrial = Trial(torchmodel, optimizer, "crit", [metric], [tb.callbacks.Callback()])
        self.assertEqual(str(torchbearertrial), repr(torchbearertrial))

    def test_train(self):
        torchmodel = torch.nn.Sequential(torch.nn.Linear(1,1))
        optimizer = MagicMock()
        metric = MagicMock()

        torchbearertrial = Trial(torchmodel, optimizer, None, [metric], [])
        torchbearertrial.train()
        self.assertTrue(torchbearertrial.state[tb.MODEL].training == True)
        self.assertEqual(metric.train.call_count, 1)

    def test_eval(self):
        torchmodel = torch.nn.Sequential(torch.nn.Linear(1,1))
        optimizer = MagicMock()
        metric = MagicMock()

        torchbearertrial = Trial(torchmodel, optimizer, None, [metric], [])
        torchbearertrial.eval()
        self.assertTrue(torchbearertrial.state[tb.MODEL].training == False)
        self.assertEqual(metric.eval.call_count, 1)

    def test_to_both_args(self):
        dev = 'cuda:1'
        dtype = torch.float16

        torchmodel = torch.nn.Sequential(torch.nn.Linear(1,1))
        torchmodel.to = Mock()
        optimizer = torch.optim.Adam(torchmodel.parameters(), 0.1)
        state_tensor = torch.Tensor([1])
        state_tensor.to = Mock()
        optimizer.state = {'test': {'test': state_tensor}}

        torchbearertrial = Trial(torchmodel, optimizer, torch.nn.L1Loss(), [])
        torchbearertrial.to(dev, dtype)

        self.assertTrue(torchmodel.to.call_args[0][0] == dev)
        self.assertTrue(torchmodel.to.call_args[0][1] == dtype)
        self.assertTrue(state_tensor.to.call_args[0][0] == dev)
        self.assertTrue(state_tensor.to.call_args[0][1] == dtype)

    def test_to_only_device(self):
        dev = 'cuda:1'

        torchmodel = torch.nn.Sequential(torch.nn.Linear(1,1))
        torchmodel.to = Mock()
        optimizer = torch.optim.Adam(torchmodel.parameters(), 0.1)
        state_tensor = torch.Tensor([1])
        state_tensor.to = Mock()
        optimizer.state = {'test': {'test': state_tensor}}

        torchbearertrial = Trial(torchmodel, optimizer, torch.nn.L1Loss(), [])
        torchbearertrial.to(dev)

        self.assertTrue(torchmodel.to.call_args[0][0] == dev)
        self.assertTrue(state_tensor.to.call_args[0][0] == dev)

    def test_to_only_dtype(self):
        dtype = torch.float16

        torchmodel = torch.nn.Sequential(torch.nn.Linear(1,1))
        torchmodel.to = Mock()
        optimizer = torch.optim.Adam(torchmodel.parameters(), 0.1)
        state_tensor = torch.Tensor([1])
        state_tensor.to = Mock()
        optimizer.state = {'test': {'test': state_tensor}}

        torchbearertrial = Trial(torchmodel, optimizer, torch.nn.L1Loss(), [])
        torchbearertrial.to(dtype)

        self.assertTrue(torchmodel.to.call_args[0][0] == dtype)
        self.assertTrue(state_tensor.to.call_args[0][0] == dtype)

    def test_to_kwargs(self):
        dev = 'cuda:1'
        dtype = torch.float16

        torchmodel = torch.nn.Sequential(torch.nn.Linear(1,1))
        torchmodel.to = Mock()
        optimizer = torch.optim.Adam(torchmodel.parameters(), 0.1)
        state_tensor = torch.Tensor([1])
        state_tensor.to = Mock()
        optimizer.state = {'test': {'test': state_tensor}}

        torchbearertrial = Trial(torchmodel, optimizer, torch.nn.L1Loss(), [])
        torchbearertrial.to(device=dev, dtype=dtype)

        self.assertTrue(torchmodel.to.call_args[1]['device'] == dev)
        self.assertTrue(torchmodel.to.call_args[1]['dtype'] == dtype)
        self.assertTrue(state_tensor.to.call_args[1]['device'] == dev)
        self.assertTrue(state_tensor.to.call_args[1]['dtype'] == dtype)

    @patch('torch.cuda.current_device')
    def test_cuda_no_device(self, device_mock):
        device_mock.return_value = 111

        torchmodel = torch.nn.Sequential(torch.nn.Linear(1,1))
        torchmodel.load_state_dict = Mock()

        optimizer = torch.optim.SGD(torchmodel.parameters(), 0.1)
        optimizer.load_state_dict = Mock()

        torchbearertrial = Trial(torchmodel, optimizer, torch.nn.L1Loss(), [])
        torchbearertrial.to = Mock()
        torchbearertrial.cuda()

        self.assertTrue(torchbearertrial.to.call_args[0][0] == 'cuda:' + str(111))

    def test_cuda_with_device(self):
        torchmodel = torch.nn.Sequential(torch.nn.Linear(1,1))
        torchmodel.load_state_dict = Mock()

        optimizer = torch.optim.SGD(torchmodel.parameters(), 0.1)
        optimizer.load_state_dict = Mock()

        torchbearertrial = Trial(torchmodel, optimizer, torch.nn.L1Loss(), [])
        torchbearertrial.to = Mock()
        torchbearertrial.cuda(device='2')

        self.assertTrue(torchbearertrial.to.call_args[0][0] == 'cuda:2')

    def test_cpu(self):
        torchmodel = torch.nn.Sequential(torch.nn.Linear(1,1))
        torchmodel.load_state_dict = Mock()

        optimizer = torch.optim.SGD(torchmodel.parameters(), 0.1)
        optimizer.load_state_dict = Mock()

        torchbearertrial = Trial(torchmodel, optimizer, torch.nn.L1Loss(), [])
        torchbearertrial.to = Mock()
        torchbearertrial.cpu()

        self.assertTrue(torchbearertrial.to.call_args[0][0] == 'cpu')

    def test_load_state_dict_resume(self):
        key_words = {'strict': True}

        torchmodel = torch.nn.Sequential(torch.nn.Linear(1,1))
        torchmodel.load_state_dict = Mock()
        torch_state = torchmodel.state_dict()

        optimizer = torch.optim.SGD(torchmodel.parameters(), 0.1)
        optimizer.load_state_dict = Mock()
        optimizer_state = optimizer.state_dict()

        callback_list = MagicMock()
        callback_list.state_dict = Mock(return_value = 1)

        history = ['test']

        torchbearertrial = Trial(torchmodel, optimizer, None, [], [])
        torchbearertrial.state[tb.CALLBACK_LIST] = callback_list
        torchbearertrial.state[tb.HISTORY] = history
        torchbearer_state = torchbearertrial.state_dict()
        torchbearertrial.state[tb.HISTORY] = 'Wrong'

        torchbearertrial.load_state_dict(torchbearer_state, **key_words)

        self.assertTrue(torchmodel.load_state_dict.call_args[0][0] == torch_state)
        self.assertTrue(optimizer.load_state_dict.call_args[0][0] == optimizer_state)
        self.assertTrue(optimizer.load_state_dict.call_args[0][0] == optimizer_state)
        self.assertTrue(callback_list.load_state_dict.call_args[0][0] == 1)

        self.assertTrue(torchbearertrial.state[tb.HISTORY] == history)
        self.assertEqual(torchbearertrial.state[tb.MODEL].load_state_dict.call_count, 1)
        self.assertEqual(torchbearertrial.state[tb.OPTIMIZER].load_state_dict.call_count, 1)
        self.assertEqual(torchbearertrial.state[tb.CALLBACK_LIST].load_state_dict.call_count, 1)
        self.assertTrue(torchmodel.load_state_dict.call_args[1] == key_words)

    def test_load_state_dict_no_resume(self):
        key_words = {'strict': True}

        torchmodel = torch.nn.Sequential(torch.nn.Linear(1,1))
        torchmodel.load_state_dict = Mock()
        torch_state = torchmodel.state_dict()

        optimizer = torch.optim.SGD(torchmodel.parameters(), 0.1)
        optimizer.load_state_dict = Mock()
        optimizer_state = optimizer.state_dict()

        history = ['test']

        torchbearertrial = Trial(torchmodel, optimizer, None, [], [])
        torchbearertrial.state[tb.HISTORY] = history
        torchbearer_state = torchbearertrial.state_dict()
        torchbearertrial.state[tb.HISTORY] = 'Wrong'

        torchbearertrial.load_state_dict(torchbearer_state, resume=False, **key_words)

        self.assertTrue(torchbearertrial.state[tb.HISTORY] is 'Wrong')
        self.assertEqual(torchbearertrial.state[tb.MODEL].load_state_dict.call_count, 1)
        self.assertTrue(torchbearertrial.state[tb.OPTIMIZER].load_state_dict.call_count == 0)
        self.assertTrue(torchmodel.load_state_dict.call_args[1] == key_words)

    def test_load_state_dict_wrong_version(self):
        torchmodel = torch.nn.Sequential(torch.nn.Linear(1, 1))
        torchmodel.load_state_dict = Mock()

        optimizer = torch.optim.SGD(torchmodel.parameters(), 0.1)
        optimizer.load_state_dict = Mock()

        torchbearertrial = Trial(torchmodel, optimizer, None, [], [])

        torchbearer_state = torchbearertrial.state_dict()
        torchbearer_state[tb.VERSION] = '0.1.7'  # Old version

        import warnings
        with warnings.catch_warnings(record=True) as w:
            torchbearertrial.load_state_dict(torchbearer_state, resume=True)
            self.assertTrue(len(w) == 1)
            self.assertTrue(issubclass(w[-1].category, UserWarning))

    def test_load_state_dict_not_torchbearer(self):
        torchmodel = torch.nn.Sequential(torch.nn.Linear(1, 1))
        torchmodel.load_state_dict = Mock()

        optimizer = torch.optim.SGD(torchmodel.parameters(), 0.1)
        optimizer.load_state_dict = Mock()

        torchbearertrial = Trial(torchmodel, optimizer, None, [], [])

        torchbearer_state = torchbearertrial.state_dict()
        torchbearer_state[tb.VERSION] = '0.1.7'  # Old version

        import warnings
        with warnings.catch_warnings(record=True) as w:
            torchbearertrial.load_state_dict(torchbearer_state[tb.MODEL])
            self.assertTrue(len(w) == 1)
            self.assertTrue(issubclass(w[-1].category, UserWarning))

        self.assertEqual(torchmodel.load_state_dict.call_count, 1)
        optimizer.load_state_dict.assert_not_called()

    def test_state_dict(self):
        torchmodel = torch.nn.Sequential(torch.nn.Linear(1,1))
        torchmodel_state = torchmodel.state_dict()

        optimizer = torch.optim.SGD(torchmodel.parameters(), 0.1)
        optimizer_state = optimizer.state_dict()

        callback_list = MagicMock()
        callback_list.state_dict = Mock(return_value = 1)

        history = ['test']

        torchbearertrial = Trial(torchmodel, optimizer, torch.nn.L1Loss(), [])
        torchbearertrial.state[tb.HISTORY] = history
        torchbearertrial.state[tb.CALLBACK_LIST] = callback_list
        torchbearer_state = torchbearertrial.state_dict()

        self.assertTrue(torchbearer_state[tb.VERSION] == tb.__version__.replace('.dev', ''))
        self.assertTrue(torchbearer_state[tb.MODEL] == torchmodel_state)
        self.assertTrue(torchbearer_state[tb.OPTIMIZER] == optimizer_state)
        self.assertTrue(torchbearer_state[tb.CALLBACK_LIST] == 1)
        self.assertTrue(torchbearer_state[tb.HISTORY] == history)

    def test_state_dict_kwargs(self):
        keywords = {'destination': None, 'prefix': '', 'keep_vars': False}
        torchmodel = MagicMock()
        optimizer = MagicMock()

        torchbearertrial = Trial(torchmodel, optimizer, torch.nn.L1Loss(), [])
        torchbearertrial.state_dict(**keywords)

        self.assertTrue(torchmodel.state_dict.call_args[1] == keywords)
        self.assertTrue(optimizer.state_dict.call_args[1] == {})


class TestTrialFunctions(TestCase):
    @patch('torchbearer.trial.Tqdm')
    def test_get_printer_no_tqdm(self, tq):
        verbose = 0
        validation_label_letter = 'v'

        printer = tb.trial.get_printer(verbose=verbose, validation_label_letter=validation_label_letter)
        tq.assert_not_called()

    @patch('torchbearer.trial.Tqdm')
    def test_get_printer_verbose_1(self, tq):
        verbose = 1
        validation_label_letter = 'v'

        printer = tb.trial.get_printer(verbose=verbose, validation_label_letter=validation_label_letter)
        tq.assert_called_once_with(on_epoch=True, validation_label_letter=validation_label_letter)

    @patch('torchbearer.trial.Tqdm')
    def test_get_printer_verbose_2(self, tq):
        verbose = 2
        validation_label_letter = 'v'

        printer = tb.trial.get_printer(verbose=verbose, validation_label_letter=validation_label_letter)
        tq.assert_called_once_with(validation_label_letter=validation_label_letter)

    @patch('torchbearer.trial.Tqdm')
    def test_get_printer_letter(self, tq):
        verbose = 2
        validation_label_letter = 'r'

        printer = tb.trial.get_printer(verbose=verbose, validation_label_letter=validation_label_letter)
        tq.assert_called_once_with(validation_label_letter=validation_label_letter)

    @patch('torchbearer.trial.get_printer')
    @patch('torchbearer.trial.CallbackListInjection')
    def test_inject_printer_no_tqdm(self, c_inj, get_print_mock):
        callback_list = tb.callbacks.CallbackList([])

        class SomeClass:
            @tb.inject_printer('v')
            def test_func(self, verbose=0):
                pass

        t = SomeClass()
        t.state = {tb.CALLBACK_LIST: callback_list}
        t.test_func(verbose=0)
        self.assertEqual(c_inj.call_count, 1)
        get_print_mock.assert_called_once_with(validation_label_letter='v', verbose=0)

    @patch('torchbearer.trial.get_printer')
    @patch('torchbearer.trial.CallbackListInjection')
    def test_inject_printer_tqdm_on_epoch(self, c_inj, get_print_mock):
        callback_list = tb.callbacks.CallbackList([])

        class SomeClass:
            @tb.inject_printer('t')
            def test_func(self, verbose=0):
                pass

        t = SomeClass()
        t.state = {tb.CALLBACK_LIST: callback_list}
        t.test_func(verbose=1)
        self.assertEqual(c_inj.call_count, 1)
        get_print_mock.assert_called_once_with(validation_label_letter='t', verbose=1)

    @patch('torchbearer.trial.get_printer')
    @patch('torchbearer.trial.CallbackListInjection')
    def test_inject_printer_tqdm_on_batch(self, c_inj, get_print_mock):
        callback_list = tb.callbacks.CallbackList([])

        class SomeClass:
            @tb.inject_printer('t')
            def test_func(self, verbose=0):
                pass

        t = SomeClass()
        t.state = {tb.CALLBACK_LIST: callback_list}
        t.test_func(verbose=2)
        self.assertEqual(c_inj.call_count, 1)
        get_print_mock.assert_called_once_with(validation_label_letter='t', verbose=2)

    @patch('torchbearer.trial.get_printer')
    @patch('torchbearer.trial.CallbackListInjection')
    def test_inject_printer_tqdm_default(self, c_inj, get_print_mock):
        callback_list = tb.callbacks.CallbackList([])

        class SomeClass:
            @tb.inject_printer('t')
            def test_func(self, verbose=2):
                pass

        t = SomeClass()
        t.state = {tb.CALLBACK_LIST: callback_list}
        t.test_func()
        self.assertEqual(c_inj.call_count, 1)
        get_print_mock.assert_called_once_with(validation_label_letter='t', verbose=2)

    @patch('torchbearer.trial.Tqdm')
    @patch('torchbearer.trial.CallbackListInjection')
    def test_inject_printer_injection(self, c_inj, tq):
        callback_list = tb.callbacks.CallbackList([])

        class SomeClass:
            @tb.inject_printer('v')
            def test_func(self_inner, verbose=0):
                self.assertEqual(c_inj.call_count, 1)

        t = SomeClass()
        t.state = {tb.CALLBACK_LIST: callback_list}
        t.test_func()
        self.assertTrue(t.state[tb.CALLBACK_LIST] == callback_list)

    def test_inject_sampler_standard(self):
        generator = MagicMock()
        steps = None

        class SomeClass:
            @tb.inject_sampler(tb.GENERATOR, load_batch_standard)
            def test_func(self):
                pass

        t = SomeClass()
        t.state = {tb.GENERATOR: (generator, steps), tb.LOADER: None}
        t.test_func()
        self.assertTrue(t.state[tb.SAMPLER] == tb.trial.load_batch_standard)

    def test_inject_sampler_none(self):
        generator = None
        steps = None

        class SomeClass:
            @tb.inject_sampler(tb.GENERATOR, load_batch_standard)
            def test_func(self):
                pass

        t = SomeClass()
        t.state = {tb.GENERATOR: (generator, steps), tb.LOADER: None}
        t.test_func()
        self.assertTrue(t.state[tb.SAMPLER] == tb.trial.load_batch_none)

    def test_inject_sampler_predict(self):
        generator = MagicMock()
        steps = None

        class SomeClass:
            @tb.inject_sampler(tb.GENERATOR, load_batch_predict)
            def test_func(self):
                pass

        t = SomeClass()
        t.state = {tb.GENERATOR: (generator, steps), tb.LOADER: None}
        t.test_func()
        self.assertTrue(t.state[tb.SAMPLER] == tb.trial.load_batch_predict)

    def test_inject_sampler_custom(self):
        generator = MagicMock()
        steps = None

        class SomeClass:
            @tb.inject_sampler(tb.GENERATOR, load_batch_predict)
            def test_func(self):
                pass

        def some_loader(state):
            return 'test'

        t = SomeClass()
        t.state = {tb.GENERATOR: (generator, steps), tb.LOADER: some_loader}
        t.test_func()
        self.assertTrue(t.state[tb.SAMPLER] == some_loader)

    @patch('warnings.warn')
    @patch('torchbearer.trial.load_batch_infinite')
    def test_inject_sampler_infinite(self, mock_lbi, _):
        generator = MagicMock()
        steps = -1

        class SomeClass:
            @tb.inject_sampler(tb.GENERATOR, load_batch_predict)
            def test_func(self):
                pass

        t = SomeClass()
        t.state = {tb.GENERATOR: (generator, steps), tb.LOADER: None}
        t.test_func()
        self.assertTrue(mock_lbi.call_args[0][0] == load_batch_predict)

    @patch('torchbearer.trial.load_batch_infinite')
    def test_inject_sampler_infinite_standard_loader(self, mock_lbi):
        class EmptyObj: # Mocks don't play well with hasattr so need an empty object
            def __len__(self):
                return 100

            def __iter__(self):
                return self

            def __next__(self):
                return None

        generator = EmptyObj()
        steps = 10

        class SomeClass:
            @tb.inject_sampler(tb.TRAIN_DATA, load_batch_standard)
            def test_func(self):
                pass

        t = SomeClass()
        t.state = {tb.TRAIN_DATA: (generator, steps), tb.INF_TRAIN_LOADING: True, tb.LOADER: None}
        t.test_func()
        self.assertTrue(mock_lbi.call_args[0][0] == load_batch_standard)
        self.assertTrue(generator.tb_iter)

    @patch('torchbearer.trial.load_batch_infinite')
    def test_inject_sampler_infinite_train_loading(self, mock_lbi):
        generator = MagicMock()
        generator.__len__.return_value = 10
        steps = 5

        class SomeClass:
            @tb.inject_sampler(tb.TRAIN_DATA, load_batch_standard)
            def test_func(self):
                pass

        t = SomeClass()
        t.state = {tb.TRAIN_DATA: (generator, steps), tb.INF_TRAIN_LOADING: True, tb.LOADER: None}
        t.test_func()
        self.assertTrue(mock_lbi.call_args[0][0] == load_batch_standard)

    def test_inject_sampler_data_key(self):
        generator = MagicMock()
        test_generator = 'test'
        test_steps = 1

        class SomeClass:
            @tb.inject_sampler(tb.GENERATOR, load_batch_predict)
            def test_func(self, data_key=None):
                pass

        t = SomeClass()
        t.state = {tb.GENERATOR: (generator, None), tb.TEST_GENERATOR: (test_generator, test_steps), tb.LOADER: None}
        t.test_func(data_key=tb.TEST_GENERATOR)
        self.assertTrue(t.state[tb.GENERATOR] == test_generator)
        self.assertTrue(t.state[tb.STEPS] == test_steps)

    @patch('torchbearer.trial.CallbackListInjection')
    def test_inject_callback(self, c_inj):
        callback_list = tb.callbacks.CallbackList([])
        test_callback = MagicMock()

        class SomeClass:
            @tb.inject_callback(test_callback)
            def test_func(self_inner):
                self.assertEqual(c_inj.call_count, 1)

        t = SomeClass()
        t.state = {tb.CALLBACK_LIST: callback_list}
        t.test_func()
        self.assertTrue(c_inj.call_args[0][0] == test_callback)

    def test_deep_to_tensor(self):
        base_tensor = torch.Tensor([1])
        tensor = MagicMock(spec=base_tensor)
        new_dtype = torch.float16
        new_device = 'cuda:1'

        deep_to(tensor, new_device, new_dtype)
        self.assertTrue(tensor.to.call_args[0][0] == new_device)
        self.assertTrue(tensor.to.call_args[0][1] == new_dtype)

    def test_deep_to_tensor_int_dtype(self):
        base_tensor = torch.Tensor([1])
        tensor = MagicMock(spec=base_tensor)
        tensor.dtype = torch.uint8
        new_device = 'cuda:1'
        new_dtype = torch.uint8

        deep_to(tensor, new_device, new_dtype)
        self.assertTrue(tensor.to.call_args[0][0] == new_device)
        self.assertTrue(len(tensor.to.call_args[0]) == 1)

    def test_deep_to_list(self):
        base_tensor = torch.Tensor([1])
        tensor_1 = MagicMock(spec=base_tensor)
        tensor_2 = MagicMock(spec=base_tensor)
        tensors = [tensor_1, tensor_2]
        new_dtype = torch.float16
        new_device = 'cuda:1'

        deep_to(tensors, new_device, new_dtype)
        for tensor in tensors:
            self.assertTrue(tensor.to.call_args[0][0] == new_device)
            self.assertTrue(tensor.to.call_args[0][1] == new_dtype)

    def test_deep_to_dict(self):
        tensor_1 = torch.Tensor([0])
        tensor_1.to = Mock()
        tensor_2 = torch.Tensor([0])
        tensor_2.to = Mock()
        tensors = {'t1': tensor_1, 't2': tensor_2}
        new_dtype = torch.float16
        new_device = 'cuda:1'

        deep_to(tensors, new_device, new_dtype)
        self.assertTrue(tensor_1.to.call_args[0][0] == new_device)
        self.assertTrue(tensor_1.to.call_args[0][1] == new_dtype)
        self.assertTrue(tensor_2.to.call_args[0][0] == new_device)
        self.assertTrue(tensor_2.to.call_args[0][1] == new_dtype)

    def test_deep_to_unknown_object(self):
        tensor_1 = MagicMock()
        tensor_2 = MagicMock()
        tensors = {'t1': tensor_1, 't2': tensor_2}
        new_dtype = torch.float16
        new_device = 'cuda:1'

        deep_to(tensors, new_device, new_dtype)
        self.assertTrue(tensor_1.to.call_args is None)
        self.assertTrue(tensor_2.to.call_args is None)

    def test_load_batch_standard(self):
        items = [(torch.Tensor([1]), torch.Tensor([1])), (torch.Tensor([2]), torch.Tensor([2]))]
        iterator = iter(items)

        state = {tb.ITERATOR: iterator, tb.DEVICE: 'cpu', tb.DATA_TYPE: torch.int}

        load_batch_standard(state)
        self.assertTrue(state[tb.X].item() == items[0][0].item())
        self.assertTrue(state[tb.Y_TRUE].item() == items[0][1].item())

    def test_load_batch_inf_standard_normal(self):
        items = [(torch.Tensor([1]), torch.Tensor([1])), (torch.Tensor([2]), torch.Tensor([2])), (torch.Tensor([3]), torch.Tensor([3]))]
        iterator = iter(items)
        state = {tb.ITERATOR: iterator, tb.DEVICE: 'cpu', tb.DATA_TYPE: torch.int}

        loader = load_batch_infinite(load_batch_standard)

        for i in range(2):
            loader(state)
        self.assertTrue(state[tb.X].item() == items[1][0].item())
        self.assertTrue(state[tb.Y_TRUE].item() == items[1][1].item())

    def test_load_batch_inf_standard_too_many(self):
        items = [(torch.Tensor([1]), torch.Tensor([1])), (torch.Tensor([2]), torch.Tensor([2])), (torch.Tensor([3]), torch.Tensor([3]))]
        iterator = iter(items)

        state = {tb.GENERATOR: items, tb.ITERATOR: iterator, tb.DEVICE: 'cpu', tb.DATA_TYPE: torch.int}

        loader = load_batch_infinite(load_batch_standard)

        for i in range(12):
            loader(state)

        self.assertTrue(state[tb.X].item() == items[2][0].item())
        self.assertTrue(state[tb.Y_TRUE].item() == items[2][1].item())

    def test_load_batch_none(self):
        items = [(torch.Tensor([1]), torch.Tensor([1])), (torch.Tensor([2]), torch.Tensor([2]))]
        iterator = iter(items)

        state = {tb.ITERATOR: iterator, tb.DEVICE: 'cpu', tb.DATA_TYPE: torch.int}

        load_batch_none(state)
        self.assertTrue(state[tb.X] is None)
        self.assertTrue(state[tb.Y_TRUE] is None)

    def test_load_batch_predict_data(self):
        items = [torch.Tensor([1]), torch.Tensor([2])]
        iterator = iter(items)

        state = {tb.ITERATOR: iterator, tb.DEVICE: 'cpu', tb.DATA_TYPE: torch.int}
        load_batch_predict(state)
        self.assertTrue(state[tb.X].item() == items[0].item())

    def test_load_batch_predict_list(self):
        items = [(torch.Tensor([1]), torch.Tensor([1])), (torch.Tensor([2]), torch.Tensor([2]))]
        iterator = iter(items)

        state = {tb.ITERATOR: iterator, tb.DEVICE: 'cpu', tb.DATA_TYPE: torch.int}

        load_batch_predict(state)
        self.assertTrue(state[tb.X].item() == items[0][0].item())
        self.assertTrue(state[tb.Y_TRUE].item() == items[0][1].item())

    def test_update_device_and_dtype_only_kwarg(self):
        main_state = {}
        dtype = torch.float16
        dev = 'cuda:1'

        kwargs = {str(tb.DEVICE): dev, str(tb.DATA_TYPE): dtype}

        main_state = update_device_and_dtype(main_state, **kwargs)

        self.assertTrue(main_state[tb.DATA_TYPE] == dtype)
        self.assertTrue(main_state[tb.DEVICE] == dev)

    def test_update_device_and_dtype_only_arg(self):
        main_state = {}
        dtype = torch.float16
        dev = 'cuda:1'
        args = (dtype, dev)

        main_state = update_device_and_dtype(main_state, *args)

        self.assertTrue(main_state[tb.DATA_TYPE] == dtype)
        self.assertTrue(main_state[tb.DEVICE] == dev)

    def test_new_iter_none(self):
        generator = None
        t = Trial(None)
        out = t._new_iter(generator)
        self.assertTrue(out is None)

    def test_new_iter_standard(self):
        class EmptyObj(object):
            def __init__(self):
                super(self.__class__, self).__init__()
                self.count = 0

            def __iter__(self):
                self.count += 1
                return iter([1,2,3])

        generator = EmptyObj()
        t = Trial(None)
        _ = t._new_iter(generator)
        self.assertTrue(generator.count == 1)
        self.assertTrue(not hasattr(generator, 'inf'))

    def test_new_iter_inf(self):
        class EmptyObj(object):
            def __init__(self):
                super(self.__class__, self).__init__()
                self.count = 0
                self.tb_iter = Mock()
                self.inf = True

            def __iter__(self):
                self.count += 1
                return iter([1,2,3])

        generator = EmptyObj()
        t = Trial(None)
        out = t._new_iter(generator)
        self.assertTrue(out == generator.tb_iter)
        self.assertTrue(generator.count == 0)<|MERGE_RESOLUTION|>--- conflicted
+++ resolved
@@ -1101,10 +1101,6 @@
         self.assertTrue(criterion.call_args_list[0][0][0] == 5)
         self.assertTrue(criterion.call_args_list[0][0][1].item() == 1.0)
 
-<<<<<<< HEAD
-    @patch('torchbearer.CallbackListInjection')
-    def test_fit_backward(self, mock_inj):
-=======
     def test_fit_criterion_passed_state(self):
         data = [(torch.Tensor([1]), torch.Tensor([1])), (torch.Tensor([2]), torch.Tensor([2])),
                 (torch.Tensor([3]), torch.Tensor([3]))]
@@ -1144,8 +1140,9 @@
         self.assertTrue(criterion.call_count == 3)
         self.assertTrue(criterion.call_args_list[0][0][0] == state)
 
-    def test_fit_backward(self):
->>>>>>> 770d1798
+
+    @patch('torchbearer.CallbackListInjection')
+    def test_fit_backward(self, mock_inj):
         data = [(torch.Tensor([1]), torch.Tensor([1])), (torch.Tensor([2]), torch.Tensor([2])),
                 (torch.Tensor([3]), torch.Tensor([3]))]
         generator = DataLoader(data)
