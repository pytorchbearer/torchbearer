from unittest import TestCase
from mock import patch, Mock
import warnings

import torchbearer
from torchbearer.callbacks import TorchScheduler, LambdaLR, StepLR, MultiStepLR, ExponentialLR, CosineAnnealingLR,\
    ReduceLROnPlateau, CyclicLR


class TestTorchScheduler(TestCase):
    def setUp(self):
        super(TestTorchScheduler, self).setUp()
        warnings.filterwarnings('always')

    def tearDown(self):
        super(TestTorchScheduler, self).tearDown()
        warnings.filterwarnings('default')

    def test_torch_scheduler_on_batch_with_monitor(self):
        state = {torchbearer.EPOCH: 1, torchbearer.METRICS: {'test': 101}, torchbearer.OPTIMIZER: 'optimizer'}
        mock_scheduler = Mock()
        mock_scheduler.return_value = mock_scheduler

        torch_scheduler = TorchScheduler(mock_scheduler, monitor='test', step_on_batch=True)
        torch_scheduler._newstyle = True

        import warnings
        with warnings.catch_warnings(record=True) as w:
            torch_scheduler.on_start(state)
            self.assertTrue(len(w) == 1)
            self.assertTrue(issubclass(w[-1].category, UserWarning))
        mock_scheduler.assert_called_once_with('optimizer', last_epoch=0)
        mock_scheduler.reset_mock()

        torch_scheduler.on_start_training(state)
        mock_scheduler.step.assert_not_called()
        mock_scheduler.reset_mock()

        torch_scheduler.on_sample(state)
        mock_scheduler.step.assert_not_called()
        mock_scheduler.reset_mock()

        torch_scheduler.on_step_training(state)
        mock_scheduler.step.assert_called_once_with(101)
        mock_scheduler.reset_mock()

        torch_scheduler.on_end_epoch(state)
        mock_scheduler.step.assert_not_called()
        mock_scheduler.reset_mock()

    def test_torch_scheduler_on_batch_with_monitor_oldstyle(self):
        state = {torchbearer.EPOCH: 1, torchbearer.METRICS: {'test': 101}, torchbearer.OPTIMIZER: 'optimizer'}
        mock_scheduler = Mock()
        mock_scheduler.return_value = mock_scheduler

        torch_scheduler = TorchScheduler(mock_scheduler, monitor='test', step_on_batch=True)
        torch_scheduler._newstyle = False

        import warnings
        with warnings.catch_warnings(record=True) as w:
            torch_scheduler.on_start(state)
            self.assertTrue(len(w) == 1)
            self.assertTrue(issubclass(w[-1].category, UserWarning))
        mock_scheduler.assert_called_once_with('optimizer', last_epoch=0)
        mock_scheduler.reset_mock()

        torch_scheduler.on_start_training(state)
        mock_scheduler.step.assert_not_called()
        mock_scheduler.reset_mock()

        torch_scheduler.on_sample(state)
        mock_scheduler.step.assert_not_called()
        mock_scheduler.reset_mock()

        torch_scheduler.on_step_training(state)
        mock_scheduler.step.assert_called_once_with(101)
        mock_scheduler.reset_mock()

        torch_scheduler.on_end_epoch(state)
        mock_scheduler.step.assert_not_called()
<<<<<<< HEAD
        mock_scheduler.reset_mock()

    def test_torch_scheduler_on_batch_with_monitor_oldstyle(self):
        state = {torchbearer.EPOCH: 1, torchbearer.METRICS: {'test': 101}, torchbearer.OPTIMIZER: 'optimizer'}
        mock_scheduler = Mock()
        mock_scheduler.return_value = mock_scheduler

        torch_scheduler = TorchScheduler(lambda opt: mock_scheduler(opt), monitor='test', step_on_batch=True)
        torch_scheduler._newstyle = False

        torch_scheduler.on_start(state)
        mock_scheduler.assert_called_once_with('optimizer')
        mock_scheduler.reset_mock()

        torch_scheduler.on_start_training(state)
        mock_scheduler.step.assert_not_called()
        mock_scheduler.reset_mock()

        torch_scheduler.on_sample(state)
        mock_scheduler.step.assert_not_called()
        mock_scheduler.reset_mock()

        torch_scheduler.on_step_training(state)
        mock_scheduler.step.assert_called_once_with(101, epoch=1)
        mock_scheduler.reset_mock()

        torch_scheduler.on_end_epoch(state)
        mock_scheduler.step.assert_not_called()
=======
>>>>>>> f7c8d19d
        mock_scheduler.reset_mock()

    def test_torch_scheduler_on_epoch_with_monitor(self):
        state = {torchbearer.EPOCH: 1, torchbearer.METRICS: {'test': 101}, torchbearer.OPTIMIZER: 'optimizer',
                 torchbearer.DATA: None}
        mock_scheduler = Mock()
        mock_scheduler.return_value = mock_scheduler

        torch_scheduler = TorchScheduler(mock_scheduler, monitor='test', step_on_batch=False)
        torch_scheduler._newstyle = True

        torch_scheduler.on_start(state)
        mock_scheduler.assert_called_once_with('optimizer', last_epoch=0)
        mock_scheduler.reset_mock()

        torch_scheduler.on_start_training(state)
        mock_scheduler.step.assert_not_called()
        mock_scheduler.reset_mock()

        torch_scheduler.on_sample(state)
        mock_scheduler.step.assert_not_called()
        mock_scheduler.reset_mock()

        torch_scheduler.on_step_training(state)
        mock_scheduler.step.assert_not_called()
        mock_scheduler.reset_mock()

        torch_scheduler.on_end_epoch(state)
        mock_scheduler.step.assert_called_once_with(101)
        mock_scheduler.reset_mock()

    def test_torch_scheduler_on_epoch_with_monitor_oldstyle(self):
        state = {torchbearer.EPOCH: 1, torchbearer.METRICS: {'test': 101}, torchbearer.OPTIMIZER: 'optimizer',
                 torchbearer.DATA: None}
        mock_scheduler = Mock()
        mock_scheduler.return_value = mock_scheduler

        torch_scheduler = TorchScheduler(mock_scheduler, monitor='test', step_on_batch=False)
        torch_scheduler._newstyle = False

        torch_scheduler.on_start(state)
        mock_scheduler.assert_called_once_with('optimizer', last_epoch=0)
        mock_scheduler.reset_mock()

        torch_scheduler.on_start_training(state)
        mock_scheduler.step.assert_not_called()
<<<<<<< HEAD
        mock_scheduler.reset_mock()

        torch_scheduler.on_sample(state)
        mock_scheduler.step.assert_not_called()
        mock_scheduler.reset_mock()

        torch_scheduler.on_step_training(state)
        mock_scheduler.step.assert_not_called()
        mock_scheduler.reset_mock()

        torch_scheduler.on_end_epoch(state)
        mock_scheduler.step.assert_called_once_with(101)
        mock_scheduler.reset_mock()

    def test_torch_scheduler_on_epoch_with_monitor_oldstyle(self):
        state = {torchbearer.EPOCH: 1, torchbearer.METRICS: {'test': 101}, torchbearer.OPTIMIZER: 'optimizer',
                 torchbearer.DATA: None}
        mock_scheduler = Mock()
        mock_scheduler.return_value = mock_scheduler

        torch_scheduler = TorchScheduler(lambda opt: mock_scheduler(opt), monitor='test', step_on_batch=False)
        torch_scheduler._newstyle = False

        torch_scheduler.on_start(state)
        mock_scheduler.assert_called_once_with('optimizer')
        mock_scheduler.reset_mock()

        torch_scheduler.on_start_training(state)
        mock_scheduler.step.assert_not_called()
=======
>>>>>>> f7c8d19d
        mock_scheduler.reset_mock()

        torch_scheduler.on_sample(state)
        mock_scheduler.step.assert_not_called()
        mock_scheduler.reset_mock()

        torch_scheduler.on_step_training(state)
        mock_scheduler.step.assert_not_called()
        mock_scheduler.reset_mock()

        torch_scheduler.on_end_epoch(state)
        mock_scheduler.step.assert_called_once_with(101, epoch=1)
        mock_scheduler.reset_mock()

    def test_torch_scheduler_on_batch_no_monitor(self):
        state = {torchbearer.EPOCH: 1, torchbearer.OPTIMIZER: 'optimizer'}
        mock_scheduler = Mock()
        mock_scheduler.return_value = mock_scheduler

        torch_scheduler = TorchScheduler(mock_scheduler, monitor=None, step_on_batch=True)
        torch_scheduler._newstyle = True

        torch_scheduler.on_start(state)
        mock_scheduler.assert_called_once_with('optimizer', last_epoch=0)
        mock_scheduler.reset_mock()

        torch_scheduler.on_start_training(state)
        mock_scheduler.step.assert_not_called()
        mock_scheduler.reset_mock()

        torch_scheduler.on_sample(state)
        mock_scheduler.step.assert_not_called()
        mock_scheduler.reset_mock()

        torch_scheduler.on_step_training(state)
        mock_scheduler.step.assert_called_once_with()
        mock_scheduler.reset_mock()

        torch_scheduler.on_end_epoch(state)
        mock_scheduler.step.assert_not_called()
        mock_scheduler.reset_mock()

    def test_torch_scheduler_on_batch_no_monitor_oldstyle(self):
        state = {torchbearer.EPOCH: 1, torchbearer.OPTIMIZER: 'optimizer'}
        mock_scheduler = Mock()
        mock_scheduler.return_value = mock_scheduler

<<<<<<< HEAD
        torch_scheduler = TorchScheduler(lambda opt: mock_scheduler(opt), monitor=None, step_on_batch=True)
        torch_scheduler._newstyle = False

        torch_scheduler.on_start(state)
        mock_scheduler.assert_called_once_with('optimizer')
=======
        torch_scheduler = TorchScheduler(mock_scheduler, monitor=None, step_on_batch=True)
        torch_scheduler._newstyle = False

        torch_scheduler.on_start(state)
        mock_scheduler.assert_called_once_with('optimizer', last_epoch=0)
>>>>>>> f7c8d19d
        mock_scheduler.reset_mock()

        torch_scheduler.on_start_training(state)
        mock_scheduler.step.assert_not_called()
        mock_scheduler.reset_mock()

        torch_scheduler.on_sample(state)
        mock_scheduler.step.assert_called_once()
        mock_scheduler.reset_mock()

        torch_scheduler.on_step_training(state)
        mock_scheduler.step.assert_not_called()
        mock_scheduler.reset_mock()

        torch_scheduler.on_end_epoch(state)
        mock_scheduler.step.assert_not_called()
        mock_scheduler.reset_mock()

    def test_torch_scheduler_on_epoch_no_monitor(self):
        state = {torchbearer.EPOCH: 1, torchbearer.OPTIMIZER: 'optimizer', torchbearer.METRICS: {}}
        mock_scheduler = Mock()
        mock_scheduler.return_value = mock_scheduler

        torch_scheduler = TorchScheduler(mock_scheduler, monitor=None, step_on_batch=False)
        torch_scheduler._newstyle = True

        torch_scheduler.on_start(state)
        mock_scheduler.assert_called_once_with('optimizer', last_epoch=0)
        mock_scheduler.reset_mock()

        torch_scheduler.on_sample(state)
        mock_scheduler.step.assert_not_called()
        mock_scheduler.reset_mock()

        torch_scheduler.on_step_training(state)
        mock_scheduler.step.assert_not_called()
        mock_scheduler.reset_mock()

        torch_scheduler.on_end_epoch(state)
        mock_scheduler.step.assert_called_once()
<<<<<<< HEAD
        mock_scheduler.reset_mock()

    def test_torch_scheduler_on_epoch_no_monitor_oldstyle(self):
        state = {torchbearer.EPOCH: 1, torchbearer.OPTIMIZER: 'optimizer', torchbearer.METRICS: {}}
        mock_scheduler = Mock()
        mock_scheduler.return_value = mock_scheduler

        torch_scheduler = TorchScheduler(lambda opt: mock_scheduler(opt), monitor=None, step_on_batch=False)
        torch_scheduler._newstyle = False

        torch_scheduler.on_start(state)
        mock_scheduler.assert_called_once_with('optimizer')
        mock_scheduler.reset_mock()

=======
        mock_scheduler.reset_mock()

    def test_torch_scheduler_on_epoch_no_monitor_oldstyle(self):
        state = {torchbearer.EPOCH: 1, torchbearer.OPTIMIZER: 'optimizer', torchbearer.METRICS: {}}
        mock_scheduler = Mock()
        mock_scheduler.return_value = mock_scheduler

        torch_scheduler = TorchScheduler(mock_scheduler, monitor=None, step_on_batch=False)
        torch_scheduler._newstyle = False

        torch_scheduler.on_start(state)
        mock_scheduler.assert_called_once_with('optimizer', last_epoch=0)
        mock_scheduler.reset_mock()

>>>>>>> f7c8d19d
        torch_scheduler.on_start_training(state)
        mock_scheduler.step.assert_called_once()
        mock_scheduler.reset_mock()

        torch_scheduler.on_sample(state)
        mock_scheduler.step.assert_not_called()
        mock_scheduler.reset_mock()

        torch_scheduler.on_step_training(state)
        mock_scheduler.step.assert_not_called()
        mock_scheduler.reset_mock()

        torch_scheduler.on_end_epoch(state)
        mock_scheduler.step.assert_called_once()
        mock_scheduler.reset_mock()        

    def test_monitor_not_found(self):
        state = {torchbearer.EPOCH: 1, torchbearer.OPTIMIZER: 'optimizer', torchbearer.METRICS: {'not_test': 1.}}
        mock_scheduler = Mock()
        mock_scheduler.return_value = mock_scheduler

        torch_scheduler = TorchScheduler(mock_scheduler, monitor='test', step_on_batch=False)
        torch_scheduler.on_start(state)

        with warnings.catch_warnings(record=True) as w:
            torch_scheduler.on_start_validation(state)
            self.assertTrue(len(w) == 0)

        with warnings.catch_warnings(record=True) as w:
            torch_scheduler.on_end_epoch(state)
            self.assertTrue('Failed to retrieve key `test`' in str(w[0].message))

    def test_monitor_found(self):
        state = {torchbearer.EPOCH: 1, torchbearer.OPTIMIZER: 'optimizer', torchbearer.METRICS: {'test': 1.}}
        mock_scheduler = Mock()
        mock_scheduler.return_value = mock_scheduler

        torch_scheduler = TorchScheduler(mock_scheduler, monitor='test', step_on_batch=False)
        torch_scheduler.on_start(state)
        with warnings.catch_warnings(record=True) as w:
            torch_scheduler.on_start_training(state)
            self.assertTrue(len(w) == 0)

        with warnings.catch_warnings(record=True) as w:
            torch_scheduler.on_start_validation(state)
            self.assertTrue(len(w) == 0)

        with warnings.catch_warnings(record=True) as w:
            torch_scheduler.on_end_epoch(state)
            self.assertTrue(len(w) == 0)

    def test_batch_monitor_not_found(self):
        state = {torchbearer.EPOCH: 1, torchbearer.OPTIMIZER: 'optimizer', torchbearer.METRICS: {'not_test': 1.}}
        mock_scheduler = Mock()
        mock_scheduler.return_value = mock_scheduler

        torch_scheduler = TorchScheduler(mock_scheduler, monitor='test', step_on_batch=True)
        torch_scheduler.on_start(state)

        with warnings.catch_warnings(record=True) as w:
            torch_scheduler.on_step_training(state)
            self.assertTrue('Failed to retrieve key `test`' in str(w[0].message))

    def test_batch_monitor_found(self):
        state = {torchbearer.EPOCH: 1, torchbearer.OPTIMIZER: 'optimizer', torchbearer.METRICS: {'test': 1.}}
        mock_scheduler = Mock()
        mock_scheduler.return_value = mock_scheduler

        torch_scheduler = TorchScheduler(mock_scheduler, monitor='test', step_on_batch=True)
        torch_scheduler.on_start(state)

        with warnings.catch_warnings(record=True) as w:
            torch_scheduler.on_step_training(state)
            self.assertTrue(len(w) == 0)


class TestLambdaLR(TestCase):
    @patch('torch.optim.lr_scheduler.LambdaLR')
    def test_lambda_lr(self, lr_mock):
        state = {torchbearer.OPTIMIZER: 'optimizer', torchbearer.EPOCH: 0}

        scheduler = LambdaLR(lr_lambda=0.1, step_on_batch=True)
        scheduler.on_start(state)

        lr_mock.assert_called_once_with('optimizer', lr_lambda=0.1, last_epoch=-1)
        self.assertTrue(scheduler._step_on_batch)


class TestStepLR(TestCase):
    @patch('torch.optim.lr_scheduler.StepLR')
    def test_lambda_lr(self, lr_mock):
        state = {torchbearer.OPTIMIZER: 'optimizer', torchbearer.EPOCH: 0}

        scheduler = StepLR(step_size=10, gamma=0.4, step_on_batch=True)
        scheduler.on_start(state)

        lr_mock.assert_called_once_with('optimizer', step_size=10, gamma=0.4, last_epoch=-1)
        self.assertTrue(scheduler._step_on_batch)


class TestMultiStepLR(TestCase):
    @patch('torch.optim.lr_scheduler.MultiStepLR')
    def test_lambda_lr(self, lr_mock):
        state = {torchbearer.OPTIMIZER: 'optimizer', torchbearer.EPOCH: 0}

        scheduler = MultiStepLR(milestones=10, gamma=0.4, step_on_batch=True)
        scheduler.on_start(state)

        lr_mock.assert_called_once_with('optimizer', milestones=10, gamma=0.4, last_epoch=-1)
        self.assertTrue(scheduler._step_on_batch)


class TestExponentialLR(TestCase):
    @patch('torch.optim.lr_scheduler.ExponentialLR')
    def test_lambda_lr(self, lr_mock):
        state = {torchbearer.OPTIMIZER: 'optimizer', torchbearer.EPOCH: 0}

        scheduler = ExponentialLR(gamma=0.4, step_on_batch=True)
        scheduler.on_start(state)

        lr_mock.assert_called_once_with('optimizer', gamma=0.4, last_epoch=-1)
        self.assertTrue(scheduler._step_on_batch)


class TestCosineAnnealingLR(TestCase):
    @patch('torch.optim.lr_scheduler.CosineAnnealingLR')
    def test_lambda_lr(self, lr_mock):
        state = {torchbearer.OPTIMIZER: 'optimizer', torchbearer.EPOCH: 0}

        scheduler = CosineAnnealingLR(T_max=4, eta_min=10, step_on_batch=True)
        scheduler.on_start(state)

        lr_mock.assert_called_once_with('optimizer', T_max=4, eta_min=10, last_epoch=-1)
        self.assertTrue(scheduler._step_on_batch)


class TestReduceLROnPlateau(TestCase):
    @patch('torch.optim.lr_scheduler.ReduceLROnPlateau')
    def test_lambda_lr(self, lr_mock):
        state = {torchbearer.OPTIMIZER: 'optimizer', torchbearer.EPOCH: 0}

        scheduler = ReduceLROnPlateau(monitor='test', mode='max', factor=0.2, patience=100, verbose=True, threshold=10,
                                      threshold_mode='thresh', cooldown=5, min_lr=0.1, eps=1e-4, step_on_batch=True)
        scheduler.on_start(state)

        lr_mock.assert_called_with('optimizer', mode='max', factor=0.2, patience=100, verbose=True, threshold=10,
                                   threshold_mode='thresh', cooldown=5, min_lr=0.1, eps=1e-4, last_epoch=-1)
        self.assertTrue(scheduler._step_on_batch)
        self.assertTrue(scheduler._monitor == 'test')


class TestCyclicLR(TestCase):
    def test_lambda_lr(self):
        from distutils.version import LooseVersion
        import torch
        version = torch.__version__ if str(torch.__version__) is torch.__version__ else "0.4.0"
        if LooseVersion(version) > LooseVersion("1.0.0"):  # CyclicLR is implemented
            with patch('torch.optim.lr_scheduler.CyclicLR') as lr_mock:
                state = {torchbearer.OPTIMIZER: 'optimizer', torchbearer.EPOCH: 0}

                scheduler = CyclicLR(base_lr=0.01, max_lr=0.1, monitor='test', step_size_up=200, step_size_down=None,
                                     mode='triangular', gamma=2., scale_fn=None, scale_mode='cycle',
                                     cycle_momentum=False, base_momentum=0.7, max_momentum=0.9, step_on_batch=True)
                scheduler.on_start(state)

                lr_mock.assert_called_once_with('optimizer', base_lr=0.01, max_lr=0.1, step_size_up=200,
                                                step_size_down=None, mode='triangular', gamma=2., scale_fn=None,
                                                scale_mode='cycle', cycle_momentum=False, base_momentum=0.7,
                                                max_momentum=0.9, last_epoch=-1)
                self.assertTrue(scheduler._step_on_batch)
                self.assertTrue(scheduler._monitor == 'test')
        else:
            self.assertRaises(NotImplementedError,
                              lambda: CyclicLR(base_lr=0.01, max_lr=0.1, monitor='test', step_size_up=200,
                                               step_size_down=None, mode='triangular', gamma=2., scale_fn=None,
                                               scale_mode='cycle', cycle_momentum=False, base_momentum=0.7,
                                               max_momentum=0.9, step_on_batch=True))<|MERGE_RESOLUTION|>--- conflicted
+++ resolved
@@ -78,37 +78,6 @@
 
         torch_scheduler.on_end_epoch(state)
         mock_scheduler.step.assert_not_called()
-<<<<<<< HEAD
-        mock_scheduler.reset_mock()
-
-    def test_torch_scheduler_on_batch_with_monitor_oldstyle(self):
-        state = {torchbearer.EPOCH: 1, torchbearer.METRICS: {'test': 101}, torchbearer.OPTIMIZER: 'optimizer'}
-        mock_scheduler = Mock()
-        mock_scheduler.return_value = mock_scheduler
-
-        torch_scheduler = TorchScheduler(lambda opt: mock_scheduler(opt), monitor='test', step_on_batch=True)
-        torch_scheduler._newstyle = False
-
-        torch_scheduler.on_start(state)
-        mock_scheduler.assert_called_once_with('optimizer')
-        mock_scheduler.reset_mock()
-
-        torch_scheduler.on_start_training(state)
-        mock_scheduler.step.assert_not_called()
-        mock_scheduler.reset_mock()
-
-        torch_scheduler.on_sample(state)
-        mock_scheduler.step.assert_not_called()
-        mock_scheduler.reset_mock()
-
-        torch_scheduler.on_step_training(state)
-        mock_scheduler.step.assert_called_once_with(101, epoch=1)
-        mock_scheduler.reset_mock()
-
-        torch_scheduler.on_end_epoch(state)
-        mock_scheduler.step.assert_not_called()
-=======
->>>>>>> f7c8d19d
         mock_scheduler.reset_mock()
 
     def test_torch_scheduler_on_epoch_with_monitor(self):
@@ -155,38 +124,6 @@
 
         torch_scheduler.on_start_training(state)
         mock_scheduler.step.assert_not_called()
-<<<<<<< HEAD
-        mock_scheduler.reset_mock()
-
-        torch_scheduler.on_sample(state)
-        mock_scheduler.step.assert_not_called()
-        mock_scheduler.reset_mock()
-
-        torch_scheduler.on_step_training(state)
-        mock_scheduler.step.assert_not_called()
-        mock_scheduler.reset_mock()
-
-        torch_scheduler.on_end_epoch(state)
-        mock_scheduler.step.assert_called_once_with(101)
-        mock_scheduler.reset_mock()
-
-    def test_torch_scheduler_on_epoch_with_monitor_oldstyle(self):
-        state = {torchbearer.EPOCH: 1, torchbearer.METRICS: {'test': 101}, torchbearer.OPTIMIZER: 'optimizer',
-                 torchbearer.DATA: None}
-        mock_scheduler = Mock()
-        mock_scheduler.return_value = mock_scheduler
-
-        torch_scheduler = TorchScheduler(lambda opt: mock_scheduler(opt), monitor='test', step_on_batch=False)
-        torch_scheduler._newstyle = False
-
-        torch_scheduler.on_start(state)
-        mock_scheduler.assert_called_once_with('optimizer')
-        mock_scheduler.reset_mock()
-
-        torch_scheduler.on_start_training(state)
-        mock_scheduler.step.assert_not_called()
-=======
->>>>>>> f7c8d19d
         mock_scheduler.reset_mock()
 
         torch_scheduler.on_sample(state)
@@ -234,19 +171,11 @@
         mock_scheduler = Mock()
         mock_scheduler.return_value = mock_scheduler
 
-<<<<<<< HEAD
-        torch_scheduler = TorchScheduler(lambda opt: mock_scheduler(opt), monitor=None, step_on_batch=True)
-        torch_scheduler._newstyle = False
-
-        torch_scheduler.on_start(state)
-        mock_scheduler.assert_called_once_with('optimizer')
-=======
         torch_scheduler = TorchScheduler(mock_scheduler, monitor=None, step_on_batch=True)
         torch_scheduler._newstyle = False
 
         torch_scheduler.on_start(state)
         mock_scheduler.assert_called_once_with('optimizer', last_epoch=0)
->>>>>>> f7c8d19d
         mock_scheduler.reset_mock()
 
         torch_scheduler.on_start_training(state)
@@ -287,7 +216,6 @@
 
         torch_scheduler.on_end_epoch(state)
         mock_scheduler.step.assert_called_once()
-<<<<<<< HEAD
         mock_scheduler.reset_mock()
 
     def test_torch_scheduler_on_epoch_no_monitor_oldstyle(self):
@@ -295,21 +223,6 @@
         mock_scheduler = Mock()
         mock_scheduler.return_value = mock_scheduler
 
-        torch_scheduler = TorchScheduler(lambda opt: mock_scheduler(opt), monitor=None, step_on_batch=False)
-        torch_scheduler._newstyle = False
-
-        torch_scheduler.on_start(state)
-        mock_scheduler.assert_called_once_with('optimizer')
-        mock_scheduler.reset_mock()
-
-=======
-        mock_scheduler.reset_mock()
-
-    def test_torch_scheduler_on_epoch_no_monitor_oldstyle(self):
-        state = {torchbearer.EPOCH: 1, torchbearer.OPTIMIZER: 'optimizer', torchbearer.METRICS: {}}
-        mock_scheduler = Mock()
-        mock_scheduler.return_value = mock_scheduler
-
         torch_scheduler = TorchScheduler(mock_scheduler, monitor=None, step_on_batch=False)
         torch_scheduler._newstyle = False
 
@@ -317,7 +230,6 @@
         mock_scheduler.assert_called_once_with('optimizer', last_epoch=0)
         mock_scheduler.reset_mock()
 
->>>>>>> f7c8d19d
         torch_scheduler.on_start_training(state)
         mock_scheduler.step.assert_called_once()
         mock_scheduler.reset_mock()
