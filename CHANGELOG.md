--- conflicted
+++ resolved
@@ -12,11 +12,8 @@
 - Added a `with_data` trial method that allows passing of train, val and test data in one call
 - Added the missing on_init callback decorator
 - Added a `step_on_batch` flag to the early stopping callback
-<<<<<<< HEAD
+- Added multi image support to `imaging`
 - Added a callback to unpack state into torchbearer.X at sample time for specified keys and update state after the forward pass based on model outputs. This is useful for using DataParallel which pass the main state dict directly. 
-=======
-- Added multi image support to `imaging`
->>>>>>> e1fe0cef
 ### Changed
 - Changed history to now just be a list of records
 ### Deprecated
