--- conflicted
+++ resolved
@@ -5,12 +5,9 @@
 
 ## [Unreleased]
 ### Added
-<<<<<<< HEAD
+- Added cyclic learning rate finder
 - Added on_init callback hook to run at the end of trial init
 - Added callbacks for weight initialisation in ``torchbearer.callbacks.init``
-=======
-- Added cyclic learning rate finder
->>>>>>> cf1485e7
 ### Changed
 ### Deprecated
 ### Removed
