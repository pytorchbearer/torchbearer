# Changelog
All notable changes to this project will be documented in this file.

The format is based on [Keep a Changelog](http://keepachangelog.com/en/1.0.0/).

## [Unreleased]
### Added
- Added cyclic learning rate finder
- Added on_init callback hook to run at the end of trial init
- Added callbacks for weight initialisation in ``torchbearer.callbacks.init``
- Added ``with_closure`` trial method that allows running of custom closures 
- Added ``base_closure`` function to bases that allows creation of standard training loop closures
- Added ``ImagingCallback`` class for callbacks which produce images that can be sent to tensorboard, visdom or a file
- Added ``CachingImagingCallback`` and ``MakeGrid`` callback to make a grid of images
<<<<<<< HEAD
- Added Layer-sequential unit-variance (LSUV) initialization 
=======
- Added the option to give the ``only_if`` callback decorator a function of self and state rather than just state
>>>>>>> 0a088850
### Changed
### Deprecated
### Removed
### Fixed
- Fixed bug where replay errored when train or val steps were None
- Fixed a bug where mock optimser wouldn't call it's closure
- Fixed a bug where the notebook check raised ModuleNotFoundError when IPython not installed
- Fixed a memory leak with metrics that causes issues with very long epochs
- Fixed a bug with the once and once_per_epoch decorators

## [0.3.0] - 2019-02-28
### Added
- Added torchbearer.variational, a sub-package for implementations of state of the art variational auto-encoders
- Added SimpleUniform and SimpleExponential distributions
- Added a decorator which can be used to cite a research article as part of a doc string
- Added an optional dimension argument to the mean, std and running_mean metric aggregators
- Added a var metric and decorator which can be used to calculate the variance of a metric
- Added an unbiased flag to the std and var metrics to optionally not apply Bessel's correction (consistent with torch.std / torch.var)
- Added support for rounding 1D lists to the Tqdm callback
- Added SimpleWeibull distribution
- Added support for Python 2.7
- Added SimpleWeibullSimpleWeibullKL
- Added SimpleExponentialSimpleExponentialKL
- Added the option for model parameters only saving to Checkpointers.
- Added documentation about serialization.
- Added support for indefinite data loading. Iterators can now be run until complete independent of epochs or iterators can be refreshed during an epoch if complete. 
- Added support for batch intervals in interval checkpointer
- Added line magic ``%torchbearer notebook``
- Added 'accuracy' variants of 'acc' default metrics
### Changed
- Changed the default behaviour of the std metric to compute the sample std, in line with torch.std
- Tqdm precision argument now rounds to decimal places rather than significant figures
- Trial will now simply infer if the model has an argument called 'state'
- Torchbearer now infers if inside a notebook and will use the appropriate tqdm module if not set
### Deprecated
### Removed
- Removed the old Model API (deprecated since version 0.2.0)
- Removed the 'pass_state' argument from Trial, this will now be inferred
- Removed the 'std' decorator from the default metrics
### Fixed
- Fixed a bug in the weight decay callback which would result in potentially negative decay (now just uses torch.norm)
- Fixed a bug in the cite decorator causing the citation to not show up correctly
- Fixed a memory leak in the mse primitive metric

## [0.2.6.1] - 2019-02-25
### Added
### Changed
### Deprecated
### Removed
### Fixed
- Fixed a bug where predictions would multiply when predict was called more than once

## [0.2.6] - 2018-12-19
### Added
### Changed
- Y_PRED, Y_TRUE and X can now equivalently be accessed as PREDICTION, TARGET and INPUT respectively
### Deprecated
### Removed
### Fixed
- Fixed a bug where the LiveLossPlot callback would trigger an error if run and evaluate were called separately
- Fixed a bug where state key errors would report to the wrong stack level
- Fixed a bug where the user would wrongly get a state key error in some cases

## [0.2.5] - 2018-12-19
### Added
- Added flag to replay to replay only a single batch per epoch
- Added support for PyTorch 1.0.0 and Python 3.7
- MetricTree can now unpack dictionaries from root, this is useful if you want to get a mean of a metric. However, this should be used with caution as it extracts only the first value in the dict and ignores the rest.
- Added a callback for the livelossplot visualisation tool for notebooks
### Changed
- All error / accuracy metrics can now optionally take state keys for predictions and targets as arguments
### Deprecated
### Removed
### Fixed
- Fixed a bug with the EpochLambda metric which required y_true / y_pred to have specific forms

## [0.2.4] - 2018-11-16
### Added
- Added metric functionality to state keys so that they can be used as metrics if desired
- Added customizable precision to the printer callbacks
- Added threshold to binary accuracy. Now it will appropriately handle any values in \[0, 1\]
### Changed
- Changed the default printer precision to 4s.f.
- Tqdm on_epoch now shows metrics immediately when resuming
### Deprecated
### Removed
### Fixed
- Fixed a bug which would incorrectly trigger version warnings when loading in models
- Fixed bugs where the Trial would not fail gracefully if required objects were not in state
- Fixed a bug where none criterion didn't work with the add_to_loss callback
- Fixed a bug where tqdm on_epoch always started at 0

## [0.2.3] - 2018-10-12
### Added
- Added string representation of Trial to give summary
- Added option to log Trial summary to TensorboardText
- Added a callback point ('on_checkpoint') which can be used for model checkpointing after the history ios updated
### Changed
- When resuming training checkpointers no longer delete the state file the trial was loaded from
- Changed the metric eval to include a data_key which tells us what data we are evaluating on
### Deprecated
### Removed
### Fixed
- Fixed a bug where callbacks weren't handled correctly in the predict and evaluate methods of Trial
- Fixed a bug where the history wasn't updated when new metrics were calculated with the evaluate method of Trial
- Fixed a bug where tensorboard writers couldn't be reused 
- Fixed a bug where the none criterion didn't require gradient
- Fix bug where tqdm wouldn't get correct iterator length when evaluating on test generator
- Fixed a bug where evaluating before training tried to update history before it existed
- Fixed a bug where the metrics would output 'val_acc' even if evaluating on test or train data
- Fixed a bug where roc metric didn't detach y_pred before sending to numpy
- Fixed a bug where resuming from a checkpoint saved with one of the callbacks didn't populate the epoch number correctly

## [0.2.2] - 2018-09-18
### Added
- The default_for_key metric decorator can now be used to pass arguments to the init of the inner metric
- The default metric for the key 'top_10_acc' is now the TopKCategoricalAccuracy metric with k set to 10
- Added global verbose flag for trial that can be overridden by run, evaluate, predict
- Added an LR metric which retrieves the current learning rate from the optimizer, default for key 'lr'
### Changed
### Deprecated
### Removed
### Fixed
- Fixed a bug where the DefaultAccuracy metric would not put the inner metric in eval mode if the first call to reset was after the call to eval
- Fixed a bug where trying to load a state dict in a different session to where it was saved didn't work properly
- Fixed a bug where the empty criterion would trigger an error if no Y_TRUE was put in state

## [0.2.1] - 2018-09-11
### Added
- Evaluation and prediction can now be done on any data using data_key keywork arg
- Text tensorboard/visdom logger that writes epoch/batch metrics to text
### Changed
- TensorboardX, Numpy, Scikit-learn and Scipy are no longer dependancies and only required if using the tensorboard callbacks or roc metric
### Deprecated
### Removed
### Fixed
- Model class setting generator incorrectly leading to stop iterations. 
- Argument ordering is consistent in `Trial.with_generators` and `Trial.__init__`
- Added a state dict for the early stopping callback
- Fixed visdom parameters not getting set in some cases

## [0.2.0] - 2018-08-21
### Added
- Added the ability to pass custom arguments to the tqdm callback
- Added an ignore_index flag to the categorical accuracy metric, similar to nn.CrossEntropyLoss. Usage: ``metrics=[CategoricalAccuracyFactory(ignore_index=0)]``
- Added TopKCategoricalAccuracy metric (default for key: top\_5\_acc)
- Added BinaryAccuracy metric (default for key: binary\_acc)
- Added MeanSquaredError metric (default for key: mse)
- Added DefaultAccuracy metric (use with 'acc' or 'accuracy') - infers accuracy from the criterion
- New Trial api ``torchbearer.Trial`` to replace the Model api. Trial api is more atomic and uses the fluent pattern to allow chaining of methods.
- ``torchbearer.Trial`` has with_x_generator and with_x_data methods to add training/validation/testing generators to the trial. There is a with_generators method to allow passing of all generators in one call.
- ``torchbearer.Trial`` has for_x_steps and for_steps to allow running of trails without explicit generators or data tensors
- ``torchbearer.Trial`` keeps a history of run calls which tracks number of epochs ran and the final metrics at each epoch. This allows seamless resuming of trial running.
- ``torchbearer.Trial.state_dict`` now returns the trial history and callback list state allowing for full resuming of trials
- ``torchbearer.Trial`` has a replay method that can replay training (with callbacks and display) from the history. This is useful when loading trials from state.
- The backward call can now be passed args by setting ``state[torchbearer.BACKWARD_ARGS]``
- ``torchbearer.Trial`` implements the forward pass, loss calculation and backward call as a optimizer closure
- Metrics are now explicitly calculated with no gradient
### Changed
- Callback decorators can now be chained to allow construction with multiple methods filled
- Callbacks can now implement ``state_dict`` and ``load_state_dict` to allow callbacks to resume with state
- State dictionary is now accepts StateKey objects which are unique and generated through ``torchbearer.state.get_state``
- State dictionary now warns when accessed with strings as this allows for collisions
- Checkpointer callbacks will now resume from a state dict when resume=True in Trial
### Deprecated
- ``torchbearer.Model`` has been deprecated in favour of the new ``torchbearer.Trial`` api
### Removed
- Removed the MetricFactory class. Decorators still work in the same way but the Factory is no longer needed.
### Fixed

## [0.1.7] - 2018-08-14
### Added
- Added visdom logging support to tensorbard callbacks
- Added option to choose tqdm module (tqdm, tqdm_notebook, ...) to Tqdm callback
- Added some new decorators to simplify custom callbacks that must only run under certain conditions (or even just once).
### Changed
- Instantiation of Model will now trigger a warning pending the new Trial API in the next version
- TensorboardX dependancy now version 1.4
### Deprecated
### Removed
### Fixed
- Mean and standard deviation calculations now work correctly for network outputs with many dimensions
- Callback list no longer shared between fit calls, now a new copy is made each fit

## [0.1.6] - 2018-08-10
### Added
- Added a verbose level (options are now 0,1,2) which will print progress for the entire fit call, updating every epoch. Useful when doing dynamic programming with little data.
- Added support for dictionary outputs of dataloader
- Added abstract superclass for building TensorBoardX based callbacks
### Changed
- Timer callback can now also be used as a metric which allows display of specified timings to printers and has been moved to metrics.
- The loss_criterion is renamed to criterion in `torchbearer.Model` arguments.
- The criterion in `torchbearer.Model` is now optional and will provide a zero loss tensor if it is not given.
- TensorBoard callbacks refactored to be based on a common super class
- TensorBoard callbacks refactored to use a common `SummaryWriter` for each log directory
### Deprecated
### Removed
### Fixed
- Standard deviation calculation now returns 0 instead of complex value when given very close samples

## [0.1.5] - 2018-07-30
### Added
- Added a on_validation_criterion callback hook
- Added a DatasetValidationSplitter which can be used to create a validation split if required for datasets like Cifar10 or MNIST
- Added simple timer callback
### Changed
### Deprecated
### Removed
### Fixed
- Fixed a bug where checkpointers would not save the model in some cases
- Fixed a bug with the ROC metric causing it to not work

## [0.1.4] - 2018-07-23
### Added
- Added a decorator API for metrics which allows decorators to be used for metric construction
- Added a default_for_key decorator which can be used to associate a string with a given metric in metric lists
- Added a decorator API for callbacks which allows decorators to be used for simple callback construction
- Added a add_to_loss callback decorator which allows quicker constructions of callbacks that add values to the loss
### Changed
- Changed the API for running metrics and aggregators to no longer wrap a metric but instead receive input
### Deprecated
### Removed
### Fixed

## [0.1.3] - 2018-07-17
### Added
- Added a flag (step_on_batch) to the LR Scheduler callbacks which allows for step() to be called on each iteration instead of each epoch
- Added on_sample_validation and on_forward_validation calls for validation callbacks
- Added GradientClipping callback which simply clips the absolute gradient of the model parameters
### Changed
- Changed the order of the arguments to the lambda function in the EpochLambda metric for consistency with pytorch and other metrics
- Checkpointers now create directory to savepath if it doesn't exist
- Changed the 'on_forward_criterion' callback method to 'on_criterion'
- Changed epoch number in printer callbacks to be consistent with the rest of torchbearer
### Deprecated
### Removed
### Fixed
- Fixed tests which were failing as of version 0.1.2
- Fixed validation_steps not being added to state
- Fixed checkpointer bug when path contained only filename and no directory path
- Fixed console printer bug not printing validation statistics
- Fixed console printer bug calling final_metrics before they existed in state

## [0.1.2] - 2018-06-08
### Added
- Added support for tuple outputs from generators, torchbearer expects output to be length 2. Specifically, x, y = next() is possible, where x and y can be tuples of arbitrary size or depth
- Added support for torch dtypes in torchbearer Model.to(...)
- Added pickle_module and pickle_protocol to checkpointers for consistency with torch.save
### Changed
- Changed the learning rate scheduler callbacks to no longer require an optimizer and to have the proper arguments
### Deprecated
### Removed
### Fixed
- Fixed an issue in GradientNormClipping which raised a warning in PyTorch >= 0.4<|MERGE_RESOLUTION|>--- conflicted
+++ resolved
@@ -12,11 +12,8 @@
 - Added ``base_closure`` function to bases that allows creation of standard training loop closures
 - Added ``ImagingCallback`` class for callbacks which produce images that can be sent to tensorboard, visdom or a file
 - Added ``CachingImagingCallback`` and ``MakeGrid`` callback to make a grid of images
-<<<<<<< HEAD
+- Added the option to give the ``only_if`` callback decorator a function of self and state rather than just state
 - Added Layer-sequential unit-variance (LSUV) initialization 
-=======
-- Added the option to give the ``only_if`` callback decorator a function of self and state rather than just state
->>>>>>> 0a088850
 ### Changed
 ### Deprecated
 ### Removed
