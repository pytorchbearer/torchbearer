# Changelog
All notable changes to this project will be documented in this file.

The format is based on [Keep a Changelog](http://keepachangelog.com/en/1.0.0/).

## [Unreleased]
### Added
- Added visdom logging support to tensorbard callbacks
- Added option to choose tqdm module (tqdm, tqdm_notebook, ...) to Tqdm callback
- Added some new decorators to simplify custom callbacks that must only run under certain conditions (or even just once).
### Changed
<<<<<<< HEAD
- Instantiation of Model will now trigger a warning pending the new Trial API in the next version
=======
- TensorboardX dependancy now version 1.4
>>>>>>> e724b556
### Deprecated
### Removed
### Fixed
- Mean and standard deviation calculations now work correctly for network outputs with many dimensions
- Callback list no longer shared between fit calls, now a new copy is made each fit

## [0.1.6] - 2018-08-10
### Added
- Added a verbose level (options are now 0,1,2) which will print progress for the entire fit call, updating every epoch. Useful when doing dynamic programming with little data.
- Added support for dictionary outputs of dataloader
- Added abstract superclass for building TensorBoardX based callbacks
### Changed
- Timer callback can now also be used as a metric which allows display of specified timings to printers and has been moved to metrics.
- The loss_criterion is renamed to criterion in `torchbearer.Model` arguments.
- The criterion in `torchbearer.Model` is now optional and will provide a zero loss tensor if it is not given.
- TensorBoard callbacks refactored to be based on a common super class
- TensorBoard callbacks refactored to use a common `SummaryWriter` for each log directory
### Deprecated
### Removed
### Fixed
- Standard deviation calculation now returns 0 instead of complex value when given very close samples

## [0.1.5] - 2018-07-30
### Added
- Added a on_validation_criterion callback hook
- Added a DatasetValidationSplitter which can be used to create a validation split if required for datasets like Cifar10 or MNIST
- Added simple timer callback
### Changed
### Deprecated
### Removed
### Fixed
- Fixed a bug where checkpointers would not save the model in some cases
- Fixed a bug with the ROC metric causing it to not work

## [0.1.4] - 2018-07-23
### Added
- Added a decorator API for metrics which allows decorators to be used for metric construction
- Added a default_for_key decorator which can be used to associate a string with a given metric in metric lists
- Added a decorator API for callbacks which allows decorators to be used for simple callback construction
- Added a add_to_loss callback decorator which allows quicker constructions of callbacks that add values to the loss
### Changed
- Changed the API for running metrics and aggregators to no longer wrap a metric but instead receive input
### Deprecated
### Removed
### Fixed

## [0.1.3] - 2018-07-17
### Added
- Added a flag (step_on_batch) to the LR Scheduler callbacks which allows for step() to be called on each iteration instead of each epoch
- Added on_sample_validation and on_forward_validation calls for validation callbacks
- Added GradientClipping callback which simply clips the absolute gradient of the model parameters
### Changed
- Changed the order of the arguments to the lambda function in the EpochLambda metric for consistency with pytorch and other metrics
- Checkpointers now create directory to savepath if it doesn't exist
- Changed the 'on_forward_criterion' callback method to 'on_criterion'
- Changed epoch number in printer callbacks to be consistent with the rest of torchbearer
### Deprecated
### Removed
### Fixed
- Fixed tests which were failing as of version 0.1.2
- Fixed validation_steps not being added to state
- Fixed checkpointer bug when path contained only filename and no directory path
- Fixed console printer bug not printing validation statistics
- Fixed console printer bug calling final_metrics before they existed in state

## [0.1.2] - 2018-06-08
### Added
- Added support for tuple outputs from generators, torchbearer expects output to be length 2. Specifically, x, y = next() is possible, where x and y can be tuples of arbitrary size or depth
- Added support for torch dtypes in torchbearer Model.to(...)
- Added pickle_module and pickle_protocol to checkpointers for consistency with torch.save
### Changed
- Changed the learning rate scheduler callbacks to no longer require an optimizer and to have the proper arguments
### Deprecated
### Removed
### Fixed
- Fixed an issue in GradientNormClipping which raised a warning in PyTorch >= 0.4<|MERGE_RESOLUTION|>--- conflicted
+++ resolved
@@ -9,11 +9,8 @@
 - Added option to choose tqdm module (tqdm, tqdm_notebook, ...) to Tqdm callback
 - Added some new decorators to simplify custom callbacks that must only run under certain conditions (or even just once).
 ### Changed
-<<<<<<< HEAD
 - Instantiation of Model will now trigger a warning pending the new Trial API in the next version
-=======
 - TensorboardX dependancy now version 1.4
->>>>>>> e724b556
 ### Deprecated
 ### Removed
 ### Fixed
