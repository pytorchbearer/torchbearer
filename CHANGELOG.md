# Changelog
All notable changes to this project will be documented in this file.

The format is based on [Keep a Changelog](http://keepachangelog.com/en/1.0.0/).

## [Unreleased]
### Added
- Added torchbearer.variational, a sub-package for implementations of state of the art variational auto-encoders
- Added SimpleUniform and SimpleExponential distributions
- Added a decorator which can be used to cite a research article as part of a doc string
<<<<<<< HEAD
- Added support for rounding 1D lists to the Tqdm callback
### Changed
- Tqdm precision argument now rounds to decimal places rather than significant figures
=======
- Added an optional dimension argument to the mean, std and running_mean metric aggregators
- Added a var metric and decorator which can be used to calculate the variance of a metric
- Added an unbiased flag to the std and var metrics to optionally not apply Bessel's correction (consistent with torch.std / torch.var)
### Changed
- Changed the default behaviour of the std metric to compute the sample std, in line with torch.std
>>>>>>> eca70286
### Deprecated
### Removed
### Fixed
- Fixed a bug in the weight decay callback which would result in potentially negative decay (now just uses torch.norm)
- Fixed a bug in the cite decorator causing the citation to not show up correctly

## [0.2.6] - 2018-12-19
### Added
### Changed
- Y_PRED, Y_TRUE and X can now equivalently be accessed as PREDICTION, TARGET and INPUT respectively
### Deprecated
### Removed
### Fixed
- Fixed a bug where the LiveLossPlot callback would trigger an error if run and evaluate were called separately
- Fixed a bug where state key errors would report to the wrong stack level
- Fixed a bug where the user would wrongly get a state key error in some cases

## [0.2.5] - 2018-12-19
### Added
- Added flag to replay to replay only a single batch per epoch
- Added support for PyTorch 1.0.0 and Python 3.7
- MetricTree can now unpack dictionaries from root, this is useful if you want to get a mean of a metric. However, this should be used with caution as it extracts only the first value in the dict and ignores the rest.
- Added a callback for the livelossplot visualisation tool for notebooks
### Changed
- All error / accuracy metrics can now optionally take state keys for predictions and targets as arguments
### Deprecated
### Removed
### Fixed
- Fixed a bug with the EpochLambda metric which required y_true / y_pred to have specific forms

## [0.2.4] - 2018-11-16
### Added
- Added metric functionality to state keys so that they can be used as metrics if desired
- Added customizable precision to the printer callbacks
- Added threshold to binary accuracy. Now it will appropriately handle any values in \[0, 1\]
### Changed
- Changed the default printer precision to 4s.f.
- Tqdm on_epoch now shows metrics immediately when resuming
### Deprecated
### Removed
### Fixed
- Fixed a bug which would incorrectly trigger version warnings when loading in models
- Fixed bugs where the Trial would not fail gracefully if required objects were not in state
- Fixed a bug where none criterion didn't work with the add_to_loss callback
- Fixed a bug where tqdm on_epoch always started at 0

## [0.2.3] - 2018-10-12
### Added
- Added string representation of Trial to give summary
- Added option to log Trial summary to TensorboardText
- Added a callback point ('on_checkpoint') which can be used for model checkpointing after the history ios updated
### Changed
- When resuming training checkpointers no longer delete the state file the trial was loaded from
- Changed the metric eval to include a data_key which tells us what data we are evaluating on
### Deprecated
### Removed
### Fixed
- Fixed a bug where callbacks weren't handled correctly in the predict and evaluate methods of Trial
- Fixed a bug where the history wasn't updated when new metrics were calculated with the evaluate method of Trial
- Fixed a bug where tensorboard writers couldn't be reused 
- Fixed a bug where the none criterion didn't require gradient
- Fix bug where tqdm wouldn't get correct iterator length when evaluating on test generator
- Fixed a bug where evaluating before training tried to update history before it existed
- Fixed a bug where the metrics would output 'val_acc' even if evaluating on test or train data
- Fixed a bug where roc metric didn't detach y_pred before sending to numpy
- Fixed a bug where resuming from a checkpoint saved with one of the callbacks didn't populate the epoch number correctly

## [0.2.2] - 2018-09-18
### Added
- The default_for_key metric decorator can now be used to pass arguments to the init of the inner metric
- The default metric for the key 'top_10_acc' is now the TopKCategoricalAccuracy metric with k set to 10
- Added global verbose flag for trial that can be overridden by run, evaluate, predict
- Added an LR metric which retrieves the current learning rate from the optimizer, default for key 'lr'
### Changed
### Deprecated
### Removed
### Fixed
- Fixed a bug where the DefaultAccuracy metric would not put the inner metric in eval mode if the first call to reset was after the call to eval
- Fixed a bug where trying to load a state dict in a different session to where it was saved didn't work properly
- Fixed a bug where the empty criterion would trigger an error if no Y_TRUE was put in state

## [0.2.1] - 2018-09-11
### Added
- Evaluation and prediction can now be done on any data using data_key keywork arg
- Text tensorboard/visdom logger that writes epoch/batch metrics to text
### Changed
- TensorboardX, Numpy, Scikit-learn and Scipy are no longer dependancies and only required if using the tensorboard callbacks or roc metric
### Deprecated
### Removed
### Fixed
- Model class setting generator incorrectly leading to stop iterations. 
- Argument ordering is consistent in `Trial.with_generators` and `Trial.__init__`
- Added a state dict for the early stopping callback
- Fixed visdom parameters not getting set in some cases

## [0.2.0] - 2018-08-21
### Added
- Added the ability to pass custom arguments to the tqdm callback
- Added an ignore_index flag to the categorical accuracy metric, similar to nn.CrossEntropyLoss. Usage: ``metrics=[CategoricalAccuracyFactory(ignore_index=0)]``
- Added TopKCategoricalAccuracy metric (default for key: top\_5\_acc)
- Added BinaryAccuracy metric (default for key: binary\_acc)
- Added MeanSquaredError metric (default for key: mse)
- Added DefaultAccuracy metric (use with 'acc' or 'accuracy') - infers accuracy from the criterion
- New Trial api ``torchbearer.Trial`` to replace the Model api. Trial api is more atomic and uses the fluent pattern to allow chaining of methods.
- ``torchbearer.Trial`` has with_x_generator and with_x_data methods to add training/validation/testing generators to the trial. There is a with_generators method to allow passing of all generators in one call.
- ``torchbearer.Trial`` has for_x_steps and for_steps to allow running of trails without explicit generators or data tensors
- ``torchbearer.Trial`` keeps a history of run calls which tracks number of epochs ran and the final metrics at each epoch. This allows seamless resuming of trial running.
- ``torchbearer.Trial.state_dict`` now returns the trial history and callback list state allowing for full resuming of trials
- ``torchbearer.Trial`` has a replay method that can replay training (with callbacks and display) from the history. This is useful when loading trials from state.
- The backward call can now be passed args by setting ``state[torchbearer.BACKWARD_ARGS]``
- ``torchbearer.Trial`` implements the forward pass, loss calculation and backward call as a optimizer closure
- Metrics are now explicitly calculated with no gradient
### Changed
- Callback decorators can now be chained to allow construction with multiple methods filled
- Callbacks can now implement ``state_dict`` and ``load_state_dict` to allow callbacks to resume with state
- State dictionary is now accepts StateKey objects which are unique and generated through ``torchbearer.state.get_state``
- State dictionary now warns when accessed with strings as this allows for collisions
- Checkpointer callbacks will now resume from a state dict when resume=True in Trial
### Deprecated
- ``torchbearer.Model`` has been deprecated in favour of the new ``torchbearer.Trial`` api
### Removed
- Removed the MetricFactory class. Decorators still work in the same way but the Factory is no longer needed.
### Fixed

## [0.1.7] - 2018-08-14
### Added
- Added visdom logging support to tensorbard callbacks
- Added option to choose tqdm module (tqdm, tqdm_notebook, ...) to Tqdm callback
- Added some new decorators to simplify custom callbacks that must only run under certain conditions (or even just once).
### Changed
- Instantiation of Model will now trigger a warning pending the new Trial API in the next version
- TensorboardX dependancy now version 1.4
### Deprecated
### Removed
### Fixed
- Mean and standard deviation calculations now work correctly for network outputs with many dimensions
- Callback list no longer shared between fit calls, now a new copy is made each fit

## [0.1.6] - 2018-08-10
### Added
- Added a verbose level (options are now 0,1,2) which will print progress for the entire fit call, updating every epoch. Useful when doing dynamic programming with little data.
- Added support for dictionary outputs of dataloader
- Added abstract superclass for building TensorBoardX based callbacks
### Changed
- Timer callback can now also be used as a metric which allows display of specified timings to printers and has been moved to metrics.
- The loss_criterion is renamed to criterion in `torchbearer.Model` arguments.
- The criterion in `torchbearer.Model` is now optional and will provide a zero loss tensor if it is not given.
- TensorBoard callbacks refactored to be based on a common super class
- TensorBoard callbacks refactored to use a common `SummaryWriter` for each log directory
### Deprecated
### Removed
### Fixed
- Standard deviation calculation now returns 0 instead of complex value when given very close samples

## [0.1.5] - 2018-07-30
### Added
- Added a on_validation_criterion callback hook
- Added a DatasetValidationSplitter which can be used to create a validation split if required for datasets like Cifar10 or MNIST
- Added simple timer callback
### Changed
### Deprecated
### Removed
### Fixed
- Fixed a bug where checkpointers would not save the model in some cases
- Fixed a bug with the ROC metric causing it to not work

## [0.1.4] - 2018-07-23
### Added
- Added a decorator API for metrics which allows decorators to be used for metric construction
- Added a default_for_key decorator which can be used to associate a string with a given metric in metric lists
- Added a decorator API for callbacks which allows decorators to be used for simple callback construction
- Added a add_to_loss callback decorator which allows quicker constructions of callbacks that add values to the loss
### Changed
- Changed the API for running metrics and aggregators to no longer wrap a metric but instead receive input
### Deprecated
### Removed
### Fixed

## [0.1.3] - 2018-07-17
### Added
- Added a flag (step_on_batch) to the LR Scheduler callbacks which allows for step() to be called on each iteration instead of each epoch
- Added on_sample_validation and on_forward_validation calls for validation callbacks
- Added GradientClipping callback which simply clips the absolute gradient of the model parameters
### Changed
- Changed the order of the arguments to the lambda function in the EpochLambda metric for consistency with pytorch and other metrics
- Checkpointers now create directory to savepath if it doesn't exist
- Changed the 'on_forward_criterion' callback method to 'on_criterion'
- Changed epoch number in printer callbacks to be consistent with the rest of torchbearer
### Deprecated
### Removed
### Fixed
- Fixed tests which were failing as of version 0.1.2
- Fixed validation_steps not being added to state
- Fixed checkpointer bug when path contained only filename and no directory path
- Fixed console printer bug not printing validation statistics
- Fixed console printer bug calling final_metrics before they existed in state

## [0.1.2] - 2018-06-08
### Added
- Added support for tuple outputs from generators, torchbearer expects output to be length 2. Specifically, x, y = next() is possible, where x and y can be tuples of arbitrary size or depth
- Added support for torch dtypes in torchbearer Model.to(...)
- Added pickle_module and pickle_protocol to checkpointers for consistency with torch.save
### Changed
- Changed the learning rate scheduler callbacks to no longer require an optimizer and to have the proper arguments
### Deprecated
### Removed
### Fixed
- Fixed an issue in GradientNormClipping which raised a warning in PyTorch >= 0.4<|MERGE_RESOLUTION|>--- conflicted
+++ resolved
@@ -8,17 +8,13 @@
 - Added torchbearer.variational, a sub-package for implementations of state of the art variational auto-encoders
 - Added SimpleUniform and SimpleExponential distributions
 - Added a decorator which can be used to cite a research article as part of a doc string
-<<<<<<< HEAD
-- Added support for rounding 1D lists to the Tqdm callback
-### Changed
-- Tqdm precision argument now rounds to decimal places rather than significant figures
-=======
 - Added an optional dimension argument to the mean, std and running_mean metric aggregators
 - Added a var metric and decorator which can be used to calculate the variance of a metric
 - Added an unbiased flag to the std and var metrics to optionally not apply Bessel's correction (consistent with torch.std / torch.var)
+- Added support for rounding 1D lists to the Tqdm callback
 ### Changed
 - Changed the default behaviour of the std metric to compute the sample std, in line with torch.std
->>>>>>> eca70286
+- Tqdm precision argument now rounds to decimal places rather than significant figures
 ### Deprecated
 ### Removed
 ### Fixed
