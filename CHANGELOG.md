--- conflicted
+++ resolved
@@ -5,12 +5,9 @@
 
 ## [Unreleased]
 ### Added
-<<<<<<< HEAD
 - Added torchbearer.variational, a sub-package for implementations of state of the art variational auto-encoders
 - Added SimpleUniform and SimpleExponential distributions
-=======
 - Added a decorator which can be used to cite a research article as part of a doc string
->>>>>>> 3e00e62c
 ### Changed
 ### Deprecated
 ### Removed
