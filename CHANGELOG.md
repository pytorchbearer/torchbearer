# Changelog
All notable changes to this project will be documented in this file.

The format is based on [Keep a Changelog](http://keepachangelog.com/en/1.0.0/).

## [Unreleased]
### Added
- Added torchbearer.variational, a sub-package for implementations of state of the art variational auto-encoders
- Added SimpleUniform and SimpleExponential distributions
- Added a decorator which can be used to cite a research article as part of a doc string
- Added an optional dimension argument to the mean, std and running_mean metric aggregators
- Added a var metric and decorator which can be used to calculate the variance of a metric
- Added an unbiased flag to the std and var metrics to optionally not apply Bessel's correction (consistent with torch.std / torch.var)
- Added support for rounding 1D lists to the Tqdm callback
- Added SimpleWeibull distribution
<<<<<<< HEAD
- Added SimpleWeibullSimpleWeibullKL
=======
- Added support for Python 2.7
>>>>>>> 78b939cd
### Changed
- Changed the default behaviour of the std metric to compute the sample std, in line with torch.std
- Tqdm precision argument now rounds to decimal places rather than significant figures
### Deprecated
### Removed
- Removed the old Model API (deprecated since version 0.2.0)
### Fixed
- Fixed a bug in the weight decay callback which would result in potentially negative decay (now just uses torch.norm)
- Fixed a bug in the cite decorator causing the citation to not show up correctly

## [0.2.6] - 2018-12-19
### Added
### Changed
- Y_PRED, Y_TRUE and X can now equivalently be accessed as PREDICTION, TARGET and INPUT respectively
### Deprecated
### Removed
### Fixed
- Fixed a bug where the LiveLossPlot callback would trigger an error if run and evaluate were called separately
- Fixed a bug where state key errors would report to the wrong stack level
- Fixed a bug where the user would wrongly get a state key error in some cases

## [0.2.5] - 2018-12-19
### Added
- Added flag to replay to replay only a single batch per epoch
- Added support for PyTorch 1.0.0 and Python 3.7
- MetricTree can now unpack dictionaries from root, this is useful if you want to get a mean of a metric. However, this should be used with caution as it extracts only the first value in the dict and ignores the rest.
- Added a callback for the livelossplot visualisation tool for notebooks
### Changed
- All error / accuracy metrics can now optionally take state keys for predictions and targets as arguments
### Deprecated
### Removed
### Fixed
- Fixed a bug with the EpochLambda metric which required y_true / y_pred to have specific forms

## [0.2.4] - 2018-11-16
### Added
- Added metric functionality to state keys so that they can be used as metrics if desired
- Added customizable precision to the printer callbacks
- Added threshold to binary accuracy. Now it will appropriately handle any values in \[0, 1\]
### Changed
- Changed the default printer precision to 4s.f.
- Tqdm on_epoch now shows metrics immediately when resuming
### Deprecated
### Removed
### Fixed
- Fixed a bug which would incorrectly trigger version warnings when loading in models
- Fixed bugs where the Trial would not fail gracefully if required objects were not in state
- Fixed a bug where none criterion didn't work with the add_to_loss callback
- Fixed a bug where tqdm on_epoch always started at 0

## [0.2.3] - 2018-10-12
### Added
- Added string representation of Trial to give summary
- Added option to log Trial summary to TensorboardText
- Added a callback point ('on_checkpoint') which can be used for model checkpointing after the history ios updated
### Changed
- When resuming training checkpointers no longer delete the state file the trial was loaded from
- Changed the metric eval to include a data_key which tells us what data we are evaluating on
### Deprecated
### Removed
### Fixed
- Fixed a bug where callbacks weren't handled correctly in the predict and evaluate methods of Trial
- Fixed a bug where the history wasn't updated when new metrics were calculated with the evaluate method of Trial
- Fixed a bug where tensorboard writers couldn't be reused 
- Fixed a bug where the none criterion didn't require gradient
- Fix bug where tqdm wouldn't get correct iterator length when evaluating on test generator
- Fixed a bug where evaluating before training tried to update history before it existed
- Fixed a bug where the metrics would output 'val_acc' even if evaluating on test or train data
- Fixed a bug where roc metric didn't detach y_pred before sending to numpy
- Fixed a bug where resuming from a checkpoint saved with one of the callbacks didn't populate the epoch number correctly

## [0.2.2] - 2018-09-18
### Added
- The default_for_key metric decorator can now be used to pass arguments to the init of the inner metric
- The default metric for the key 'top_10_acc' is now the TopKCategoricalAccuracy metric with k set to 10
- Added global verbose flag for trial that can be overridden by run, evaluate, predict
- Added an LR metric which retrieves the current learning rate from the optimizer, default for key 'lr'
### Changed
### Deprecated
### Removed
### Fixed
- Fixed a bug where the DefaultAccuracy metric would not put the inner metric in eval mode if the first call to reset was after the call to eval
- Fixed a bug where trying to load a state dict in a different session to where it was saved didn't work properly
- Fixed a bug where the empty criterion would trigger an error if no Y_TRUE was put in state

## [0.2.1] - 2018-09-11
### Added
- Evaluation and prediction can now be done on any data using data_key keywork arg
- Text tensorboard/visdom logger that writes epoch/batch metrics to text
### Changed
- TensorboardX, Numpy, Scikit-learn and Scipy are no longer dependancies and only required if using the tensorboard callbacks or roc metric
### Deprecated
### Removed
### Fixed
- Model class setting generator incorrectly leading to stop iterations. 
- Argument ordering is consistent in `Trial.with_generators` and `Trial.__init__`
- Added a state dict for the early stopping callback
- Fixed visdom parameters not getting set in some cases

## [0.2.0] - 2018-08-21
### Added
- Added the ability to pass custom arguments to the tqdm callback
- Added an ignore_index flag to the categorical accuracy metric, similar to nn.CrossEntropyLoss. Usage: ``metrics=[CategoricalAccuracyFactory(ignore_index=0)]``
- Added TopKCategoricalAccuracy metric (default for key: top\_5\_acc)
- Added BinaryAccuracy metric (default for key: binary\_acc)
- Added MeanSquaredError metric (default for key: mse)
- Added DefaultAccuracy metric (use with 'acc' or 'accuracy') - infers accuracy from the criterion
- New Trial api ``torchbearer.Trial`` to replace the Model api. Trial api is more atomic and uses the fluent pattern to allow chaining of methods.
- ``torchbearer.Trial`` has with_x_generator and with_x_data methods to add training/validation/testing generators to the trial. There is a with_generators method to allow passing of all generators in one call.
- ``torchbearer.Trial`` has for_x_steps and for_steps to allow running of trails without explicit generators or data tensors
- ``torchbearer.Trial`` keeps a history of run calls which tracks number of epochs ran and the final metrics at each epoch. This allows seamless resuming of trial running.
- ``torchbearer.Trial.state_dict`` now returns the trial history and callback list state allowing for full resuming of trials
- ``torchbearer.Trial`` has a replay method that can replay training (with callbacks and display) from the history. This is useful when loading trials from state.
- The backward call can now be passed args by setting ``state[torchbearer.BACKWARD_ARGS]``
- ``torchbearer.Trial`` implements the forward pass, loss calculation and backward call as a optimizer closure
- Metrics are now explicitly calculated with no gradient
### Changed
- Callback decorators can now be chained to allow construction with multiple methods filled
- Callbacks can now implement ``state_dict`` and ``load_state_dict` to allow callbacks to resume with state
- State dictionary is now accepts StateKey objects which are unique and generated through ``torchbearer.state.get_state``
- State dictionary now warns when accessed with strings as this allows for collisions
- Checkpointer callbacks will now resume from a state dict when resume=True in Trial
### Deprecated
- ``torchbearer.Model`` has been deprecated in favour of the new ``torchbearer.Trial`` api
### Removed
- Removed the MetricFactory class. Decorators still work in the same way but the Factory is no longer needed.
### Fixed

## [0.1.7] - 2018-08-14
### Added
- Added visdom logging support to tensorbard callbacks
- Added option to choose tqdm module (tqdm, tqdm_notebook, ...) to Tqdm callback
- Added some new decorators to simplify custom callbacks that must only run under certain conditions (or even just once).
### Changed
- Instantiation of Model will now trigger a warning pending the new Trial API in the next version
- TensorboardX dependancy now version 1.4
### Deprecated
### Removed
### Fixed
- Mean and standard deviation calculations now work correctly for network outputs with many dimensions
- Callback list no longer shared between fit calls, now a new copy is made each fit

## [0.1.6] - 2018-08-10
### Added
- Added a verbose level (options are now 0,1,2) which will print progress for the entire fit call, updating every epoch. Useful when doing dynamic programming with little data.
- Added support for dictionary outputs of dataloader
- Added abstract superclass for building TensorBoardX based callbacks
### Changed
- Timer callback can now also be used as a metric which allows display of specified timings to printers and has been moved to metrics.
- The loss_criterion is renamed to criterion in `torchbearer.Model` arguments.
- The criterion in `torchbearer.Model` is now optional and will provide a zero loss tensor if it is not given.
- TensorBoard callbacks refactored to be based on a common super class
- TensorBoard callbacks refactored to use a common `SummaryWriter` for each log directory
### Deprecated
### Removed
### Fixed
- Standard deviation calculation now returns 0 instead of complex value when given very close samples

## [0.1.5] - 2018-07-30
### Added
- Added a on_validation_criterion callback hook
- Added a DatasetValidationSplitter which can be used to create a validation split if required for datasets like Cifar10 or MNIST
- Added simple timer callback
### Changed
### Deprecated
### Removed
### Fixed
- Fixed a bug where checkpointers would not save the model in some cases
- Fixed a bug with the ROC metric causing it to not work

## [0.1.4] - 2018-07-23
### Added
- Added a decorator API for metrics which allows decorators to be used for metric construction
- Added a default_for_key decorator which can be used to associate a string with a given metric in metric lists
- Added a decorator API for callbacks which allows decorators to be used for simple callback construction
- Added a add_to_loss callback decorator which allows quicker constructions of callbacks that add values to the loss
### Changed
- Changed the API for running metrics and aggregators to no longer wrap a metric but instead receive input
### Deprecated
### Removed
### Fixed

## [0.1.3] - 2018-07-17
### Added
- Added a flag (step_on_batch) to the LR Scheduler callbacks which allows for step() to be called on each iteration instead of each epoch
- Added on_sample_validation and on_forward_validation calls for validation callbacks
- Added GradientClipping callback which simply clips the absolute gradient of the model parameters
### Changed
- Changed the order of the arguments to the lambda function in the EpochLambda metric for consistency with pytorch and other metrics
- Checkpointers now create directory to savepath if it doesn't exist
- Changed the 'on_forward_criterion' callback method to 'on_criterion'
- Changed epoch number in printer callbacks to be consistent with the rest of torchbearer
### Deprecated
### Removed
### Fixed
- Fixed tests which were failing as of version 0.1.2
- Fixed validation_steps not being added to state
- Fixed checkpointer bug when path contained only filename and no directory path
- Fixed console printer bug not printing validation statistics
- Fixed console printer bug calling final_metrics before they existed in state

## [0.1.2] - 2018-06-08
### Added
- Added support for tuple outputs from generators, torchbearer expects output to be length 2. Specifically, x, y = next() is possible, where x and y can be tuples of arbitrary size or depth
- Added support for torch dtypes in torchbearer Model.to(...)
- Added pickle_module and pickle_protocol to checkpointers for consistency with torch.save
### Changed
- Changed the learning rate scheduler callbacks to no longer require an optimizer and to have the proper arguments
### Deprecated
### Removed
### Fixed
- Fixed an issue in GradientNormClipping which raised a warning in PyTorch >= 0.4<|MERGE_RESOLUTION|>--- conflicted
+++ resolved
@@ -13,11 +13,8 @@
 - Added an unbiased flag to the std and var metrics to optionally not apply Bessel's correction (consistent with torch.std / torch.var)
 - Added support for rounding 1D lists to the Tqdm callback
 - Added SimpleWeibull distribution
-<<<<<<< HEAD
+- Added support for Python 2.7
 - Added SimpleWeibullSimpleWeibullKL
-=======
-- Added support for Python 2.7
->>>>>>> 78b939cd
 ### Changed
 - Changed the default behaviour of the std metric to compute the sample std, in line with torch.std
 - Tqdm precision argument now rounds to decimal places rather than significant figures
