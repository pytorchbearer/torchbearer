--- conflicted
+++ resolved
@@ -3,11 +3,16 @@
 
 The format is based on [Keep a Changelog](http://keepachangelog.com/en/1.0.0/).
 
-<<<<<<< HEAD
+
 ## [Unreleased]
-=======
+### Added
+### Changed
+### Deprecated
+### Removed
+### Fixed
+
+
 ## [0.5.3] - 2020-01-31
->>>>>>> e25593e6
 ### Added
 - Method in bases to access metrics
 ### Changed
