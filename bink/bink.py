import torch
from torch.utils.data import DataLoader, TensorDataset
from utils import get_train_valid_sets
from bink.callbacks.callbacks import CallbackList
from bink.callbacks.printer import Tqdm
from torch.autograd import Variable
from bink import metrics as bink_metrics


class Model:
    def __init__(self, model, optimizer, loss_criterion, metrics=[]):
        super().__init__()
        self.main_state = {
            'model': model,
            'criterion': loss_criterion,
            'optimizer': optimizer,
            'use_cuda': False,
            'metric_list': bink_metrics.MetricList(metrics)
        }
        self._sample_device_function = self._cpu_sample

    def fit(self, x, y, batch_size=None, epochs=1, verbose=1, callbacks=[], validation_split=0.0,
            validation_data=None, shuffle=True, class_weight=None, initial_epoch=0,
            steps_per_epoch=None, validation_steps=None, workers=1):
        
        trainset, valset = get_train_valid_sets(x, y, validation_data, validation_split, shuffle=shuffle)
        trainloader = DataLoader(trainset, batch_size, shuffle=shuffle, num_workers=workers)

        if valset is not None:
            valloader = DataLoader(valset, batch_size, shuffle=shuffle, num_workers=workers)
        else:
            valloader = None

        return self.fit_generator(trainloader, train_steps=steps_per_epoch, epochs=epochs, verbose=verbose,
                                  callbacks=callbacks, validation_generator=valloader, validation_steps=validation_steps,
                                  class_weight=class_weight, initial_epoch=initial_epoch)

    def fit_generator(self, generator, train_steps=None, epochs=1, verbose=1, callbacks=[],
                      validation_generator=None, validation_steps=None, class_weight=None, initial_epoch=0):
        history = None

        if verbose == 1:
            callbacks = [Tqdm()] + callbacks
        _callbacks = CallbackList(callbacks)

        # Get train and validation steps
        if validation_steps is None and validation_generator is not None:
            validation_steps = len(validation_generator)
        if train_steps is None:
            train_steps = len(generator)

        # Init state
        state = {
            'max_epochs': epochs,
            'train_steps': train_steps,
            'validation_steps': validation_steps,
            't': 0,
            'generator': generator,
            'stop_training': False
        }
        state.update(self.main_state)

        # Set cuda
        if state['use_cuda']:
            self._sample_device_function = self._cuda_sample
        else:
            self._sample_device_function = self._cpu_sample

        _callbacks.on_start(state)
<<<<<<< HEAD
        state['model'].train()
=======

        self.train()
>>>>>>> 33d42006
        for state['epoch'] in range(initial_epoch, epochs):
            if state['stop_training']:
                break

            _callbacks.on_start_epoch(state)
            state['metric_list'].reset(state)

            # Init iterator
            train_iterator = iter(state['generator'])
            state['train_iterator'] = train_iterator
            for state['t'] in range(0, train_steps):
                data = next(train_iterator)

                # Extract batch
                x, y_true = data
                x, y_true = Variable(x), Variable(y_true)
                x, y_true = self._sample_device_function(x), self._sample_device_function(y_true)
                _callbacks.on_sample(state)

                # Zero grads
                state['optimizer'].zero_grad()

                # Forward pass
                y_pred = state['model'](x)
                state['y_pred'] = y_pred.data
                state['y_true'] = y_true.data
                _callbacks.on_forward(state)

                # Loss Calculation
                loss = state['criterion'](y_pred, y_true)
                state['loss'] = loss.data
                _callbacks.on_forward_criterion(state)
<<<<<<< HEAD
                state['metrics'] = state['metric_list'].train_dict(state)
=======
                state['metrics'] = self._metrics.evaluate_dict(state)
>>>>>>> 33d42006

                # Backwards pass
                loss.backward()
                _callbacks.on_backward(state)

                # Update parameters
                state['optimizer'].step()
                _callbacks.on_update_parameters(state)

<<<<<<< HEAD
            state['final_metrics'] = state['metric_list'].final_train_dict(state)
=======
            state['final_metrics'] = self._metrics.evaluate_final_dict(state)
>>>>>>> 33d42006

            # Validate
            state['validation_generator'] = validation_generator
            if validation_generator is not None:
<<<<<<< HEAD
                state['metric_list'].reset(state)
                state['model'].eval()
                self._validate(validation_generator, validation_steps, state)
                state['final_metrics'].update(state['metric_list'].final_validate_dict(state))
=======
                self._metrics.reset(state)
                self.eval()
                self._validate(validation_generator, validation_steps, state)
                state['final_metrics'].update(self._metrics.evaluate_final_dict(state))
>>>>>>> 33d42006

            _callbacks.on_end_epoch(state)

        _callbacks.on_end(state)

        return history

    def _validate(self, validation_generator, num_validation_steps, state):
<<<<<<< HEAD
        state['model'].eval()
=======
        self.eval()
>>>>>>> 33d42006
        validation_iterator = iter(validation_generator)
        for step in range(num_validation_steps):

            # Load batch
            x, y_true = next(validation_iterator)
            x, y_true = Variable(x, volatile=True), Variable(y_true, volatile=True)
            x, y_true = self._sample_device_function(x), self._sample_device_function(y_true)

            # Forward pass
            y_pred = state['model'](x)
            state['y_pred'] = y_pred.data
            state['y_true'] = y_true.data

            # Loss and metrics
            loss = state['criterion'](y_pred, y_true)
            state['loss'] = loss.data
<<<<<<< HEAD
            state['metrics'] = state['metric_list'].validate_dict(state)
=======
            state['metrics'] = self._metrics.evaluate_dict(state)
>>>>>>> 33d42006

    # TODO: num workers?
    def evaluate(self, x=None, y=None, batch_size=32, verbose=1, steps=None):
        trainset = DataLoader(TensorDataset(x, y), batch_size, steps)

        return self.evaluate_generator(trainset, verbose)

    def evaluate_generator(self, generator, verbose=1, steps=None):
        bar = CallbackList([])
        if verbose == 1:
            bar = Tqdm()

        if steps is None:
            steps = len(generator)

        # Init state
        state = {
            'epoch': 0,
            'max_epochs': 1,
            'evaluation_steps': steps,
            't': 0,
            'generator': generator
            }
        state.update(self.main_state)

        state['metric_list'].reset(state)
        state['model'].eval()

<<<<<<< HEAD
=======
        self.eval()
>>>>>>> 33d42006
        bar.on_start_epoch(state)
        loader = iter(state['generator'])
        for state['t'] in range(steps):

            # Load batch
            x, y_true = next(loader)
            x, y_true = Variable(x, volatile=True), Variable(y_true, volatile=True)
            x, y_true = self._sample_device_function(x), self._sample_device_function(y_true)

            # Forward pass
            y_pred = state['model'](x)
            state['y_pred'] = y_pred.data
            state['y_true'] = y_true.data

            # Loss and metrics
            loss = state['criterion'](y_pred, y_true)
            state['loss'] = loss.data
<<<<<<< HEAD
            state['metrics'] = state['metric_list'].train_dict(state)
            bar.on_update_parameters(state)

        # Get final metrics
        state['final_metrics'] = state['metric_list'].final_train_dict(state)
=======
            state['metrics'] = self._metrics.evaluate_dict(state)
            bar.on_update_parameters(state)

        state['final_metrics'] = self._metrics.evaluate_final_dict(state)
>>>>>>> 33d42006
        bar.on_end_epoch(state)

        return state['final_metrics']

    def predict(self, x=None, batch_size=None, verbose=0, steps=None):
        pred_set = DataLoader(TensorDataset(x, None), batch_size, steps)

        return self.predict_generator(pred_set, verbose)

    def predict_generator(self, generator, verbose=1, steps=None):
        bar = CallbackList([])
        if verbose == 1:
            bar = Tqdm()

        if steps is None:
            steps = len(generator)

        # Init state
        state = {
            'epoch': 0,
            'max_epochs': 1,
            'generator': generator,
            'prediction_steps': steps,
            'metrics': {},
            'final_metrics': {}
        }
        state.update(self.main_state)

<<<<<<< HEAD
        state['model'].eval()
=======
        self.eval()
>>>>>>> 33d42006
        bar.on_start_epoch(state)

        loader = iter(state['generator'])
        predictions_list = []
        for state['t'] in range(steps):
            # Load batch
            x, _ = next(loader)
            x = Variable(x, volatile=True)
            x = self._sample_device_function(x)

            # Forward pass
            y_pred = state['model'](x)
            predictions_list.append(y_pred)
            bar.on_update_parameters(state)

        # Aggregate Predictions
        bar.on_end_epoch(state)
        predictions = torch.cat(predictions_list, 0)

        return predictions

    def train(self):
        self._model.train()
        self._metrics.train()

    def eval(self):
        self._model.eval()
        self._metrics.eval()

    def cuda(self):
        self.main_state['model'].cuda()
        self._sample_device_function = self._cuda_sample
        self.main_state['use_cuda'] = True
        return self

    def cpu(self):
        self.main_state['model'].cpu()
        self._sample_device_function = self._cpu_sample
        self.main_state['use_cuda'] = False
        return self

    @staticmethod
    def _cuda_sample(x):
        return x.cuda()

    @staticmethod
    def _cpu_sample(x):
        return x.cpu()
<|MERGE_RESOLUTION|>--- conflicted
+++ resolved
@@ -67,12 +67,8 @@
             self._sample_device_function = self._cpu_sample
 
         _callbacks.on_start(state)
-<<<<<<< HEAD
-        state['model'].train()
-=======
 
         self.train()
->>>>>>> 33d42006
         for state['epoch'] in range(initial_epoch, epochs):
             if state['stop_training']:
                 break
@@ -105,11 +101,7 @@
                 loss = state['criterion'](y_pred, y_true)
                 state['loss'] = loss.data
                 _callbacks.on_forward_criterion(state)
-<<<<<<< HEAD
-                state['metrics'] = state['metric_list'].train_dict(state)
-=======
-                state['metrics'] = self._metrics.evaluate_dict(state)
->>>>>>> 33d42006
+                state['metrics'] = state['metric_list'].evaluate_dict(state)
 
                 # Backwards pass
                 loss.backward()
@@ -119,26 +111,15 @@
                 state['optimizer'].step()
                 _callbacks.on_update_parameters(state)
 
-<<<<<<< HEAD
-            state['final_metrics'] = state['metric_list'].final_train_dict(state)
-=======
-            state['final_metrics'] = self._metrics.evaluate_final_dict(state)
->>>>>>> 33d42006
+            state['final_metrics'] = state['metric_list'].evaluate_final_dict(state)
 
             # Validate
             state['validation_generator'] = validation_generator
             if validation_generator is not None:
-<<<<<<< HEAD
                 state['metric_list'].reset(state)
-                state['model'].eval()
-                self._validate(validation_generator, validation_steps, state)
-                state['final_metrics'].update(state['metric_list'].final_validate_dict(state))
-=======
-                self._metrics.reset(state)
                 self.eval()
                 self._validate(validation_generator, validation_steps, state)
-                state['final_metrics'].update(self._metrics.evaluate_final_dict(state))
->>>>>>> 33d42006
+                state['final_metrics'].update(state['metric_list'].evaluate_final_dict(state))
 
             _callbacks.on_end_epoch(state)
 
@@ -147,11 +128,7 @@
         return history
 
     def _validate(self, validation_generator, num_validation_steps, state):
-<<<<<<< HEAD
-        state['model'].eval()
-=======
         self.eval()
->>>>>>> 33d42006
         validation_iterator = iter(validation_generator)
         for step in range(num_validation_steps):
 
@@ -168,11 +145,7 @@
             # Loss and metrics
             loss = state['criterion'](y_pred, y_true)
             state['loss'] = loss.data
-<<<<<<< HEAD
-            state['metrics'] = state['metric_list'].validate_dict(state)
-=======
-            state['metrics'] = self._metrics.evaluate_dict(state)
->>>>>>> 33d42006
+            state['metrics'] = state['metric_list'].evaluate_dict(state)
 
     # TODO: num workers?
     def evaluate(self, x=None, y=None, batch_size=32, verbose=1, steps=None):
@@ -201,10 +174,7 @@
         state['metric_list'].reset(state)
         state['model'].eval()
 
-<<<<<<< HEAD
-=======
         self.eval()
->>>>>>> 33d42006
         bar.on_start_epoch(state)
         loader = iter(state['generator'])
         for state['t'] in range(steps):
@@ -222,18 +192,10 @@
             # Loss and metrics
             loss = state['criterion'](y_pred, y_true)
             state['loss'] = loss.data
-<<<<<<< HEAD
-            state['metrics'] = state['metric_list'].train_dict(state)
+            state['metrics'] = state['metric_list'].evaluate_dict(state)
             bar.on_update_parameters(state)
 
-        # Get final metrics
-        state['final_metrics'] = state['metric_list'].final_train_dict(state)
-=======
-            state['metrics'] = self._metrics.evaluate_dict(state)
-            bar.on_update_parameters(state)
-
-        state['final_metrics'] = self._metrics.evaluate_final_dict(state)
->>>>>>> 33d42006
+        state['final_metrics'] = state['metric_list'].evaluate_final_dict(state)
         bar.on_end_epoch(state)
 
         return state['final_metrics']
@@ -243,7 +205,7 @@
 
         return self.predict_generator(pred_set, verbose)
 
-    def predict_generator(self, generator, verbose=1, steps=None):
+    def predict_generator(self, generator, verbose=0, steps=None):
         bar = CallbackList([])
         if verbose == 1:
             bar = Tqdm()
@@ -262,11 +224,7 @@
         }
         state.update(self.main_state)
 
-<<<<<<< HEAD
-        state['model'].eval()
-=======
         self.eval()
->>>>>>> 33d42006
         bar.on_start_epoch(state)
 
         loader = iter(state['generator'])
@@ -289,12 +247,12 @@
         return predictions
 
     def train(self):
-        self._model.train()
-        self._metrics.train()
+        self.main_state['model'].train()
+        self.main_state['metric_list'].train()
 
     def eval(self):
-        self._model.eval()
-        self._metrics.eval()
+        self.main_state['model'].eval()
+        self.main_state['metric_list'].eval()
 
     def cuda(self):
         self.main_state['model'].cuda()
