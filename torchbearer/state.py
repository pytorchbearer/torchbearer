from torchbearer import Metric
import warnings

__keys__ = []


def state_key(key):
    """Computes and returns a non-conflicting key for the state dictionary when given a seed key

    Args:
        key (str): The seed key - basis for new state key

    Returns:
        StateKey: New state key
    """
    return StateKey(key)


class StateKey(Metric):
    """ StateKey class that is a unique state key based on the input string key. State keys are also metrics which
    retrieve themselves from state.

    Args:
        key (str): Base key
    """
    def __init__(self, key):
        self.key = self._gen_key_(key)
        super(StateKey, self).__init__(self.key)

    def process(self, state):
        return {self.name: state[self]}

    def process_final(self, state):
        return {self.name: state[self]}

    def __call__(self, state):
        return state[self]

    def _gen_key_(self, key):
        if key in __keys__:
            count = 1
            my_key = key + '_' + str(count)

            while my_key in __keys__:
                count += 1
                my_key = key + '_' + str(count)

            key = my_key

        __keys__.append(key)
        return key

    def __repr__(self):
        return self.key

    def __str__(self):
        return self.key

    def __eq__(self, other):
        return self.key == str(other)

    def __hash__(self):
        return self.key.__hash__()


class State(dict):
    """
    State dictionary that behaves like a python dict but accepts StateKeys
    """
    def __init__(self):
        super(State, self).__init__()

    def get_key(self, statekey):
        if isinstance(statekey, str):
            warnings.warn("State was accessed with a string: {}, generate keys with StateKey(str).".format(statekey), stacklevel=3)
        return statekey

    @property
    def data(self):
        new_state = State()
        for key in self.keys():
            try:
                new_state[key] = self[key].data
            except AttributeError:
                new_state[key] = self[key]
        return new_state

    def __getitem__(self, key):
        return super(State, self).__getitem__(self.get_key(key))

    def __setitem__(self, key, val):
        super(State, self).__setitem__(self.get_key(key), val)

    def __delitem__(self, val):
        super(State, self).__delitem__(val)

    def __contains__(self, o):
        return super(State, self).__contains__(self.get_key(o))

    def update(self, d):
        new_dict = {}
        for key in d:
            new_dict[self.get_key(key)] = d[key]
        super(State, self).update(new_dict)


#: The torchbearer version
VERSION = state_key('torchbearer_version')

#: The PyTorch module / model that will be trained
MODEL = state_key('model')

#: The criterion to use when model fitting
CRITERION = state_key('criterion')

#: The optimizer to use when model fitting
OPTIMIZER = state_key('optimizer')

#: The device currently in use by the :class:`.Trial` and PyTorch model
DEVICE = state_key('device')

#: The data type of tensors in use by the model, match this to avoid type issues
DATA_TYPE = state_key('dtype')

#: The list of metrics in use by the :class:`.Trial`
METRIC_LIST = state_key('metric_list')

#: The metric dict from the current batch of data
METRICS = state_key('metrics')

#: A self refrence to the Trial object for persistence etc.
SELF = state_key('self')

#: The current epoch number
EPOCH = state_key('epoch')

#: The total number of epochs to run for
MAX_EPOCHS = state_key('max_epochs')

#: The string name of the current data
DATA = state_key('data')

#: The current data generator (DataLoader)
GENERATOR = state_key('generator')

#: The current iterator
ITERATOR = state_key('iterator')

#: The current number of steps per epoch
STEPS = state_key('steps')

#: The train data generator in the Trial object
TRAIN_GENERATOR = state_key('train_generator')

#: The number of train steps to take
TRAIN_STEPS = state_key('train_steps')

#: The flag representing train data
TRAIN_DATA = state_key('train_data')

#: Flag for refreshing of training iterator when finished instead of each epoch
INF_TRAIN_LOADING = state_key('inf_train_loading')

#: The validation data generator in the Trial object
VALIDATION_GENERATOR = state_key('validation_generator')

#: The number of validation steps to take
VALIDATION_STEPS = state_key('validation_steps')

#: The flag representing validation data
VALIDATION_DATA = state_key('validation_data')

#: The test data generator in the Trial object
TEST_GENERATOR = state_key('test_generator')

#: The number of test steps to take
TEST_STEPS = state_key('test_steps')

#: The flag representing test data
TEST_DATA = state_key('test_data')

#: A flag that can be set to true to stop the current fit call
STOP_TRAINING = state_key('stop_training')

#: The current batch of ground truth data
TARGET = Y_TRUE = state_key('y_true')

#: The current batch of predictions
PREDICTION = Y_PRED = state_key('y_pred')

#: The current batch of inputs
INPUT = X = state_key('x')

#: The sampler which loads data from the generator onto the correct device
SAMPLER = state_key('sampler')

#: The batch loader which handles formatting data from each batch
LOADER = state_key('loader')

#: The current value for the loss
LOSS = state_key('loss')

#: The key which maps to the predictions over the dataset when calling predict
FINAL_PREDICTIONS = state_key('final_predictions')

#: The current batch number
BATCH = state_key('t')

#: The timings keys used by the timer callback
TIMINGS = state_key('timings')

#: The :class:`.CallbackList` object which is called by the Trial
CALLBACK_LIST = state_key('callback_list')

#: The history list of the Trial instance
HISTORY = state_key('history')

#: The optional arguments which should be passed to the backward call
<<<<<<< HEAD
BACKWARD_ARGS = state_key('backward_args')

# Legacy
VALIDATION_ITERATOR = 'validation_iterator'
TRAIN_ITERATOR = 'train_iterator'

#: The lambda coefficient of the linear combination of inputs
MIXUP_LAMBDA = state_key('mixup_lambda')

#: The permutation of input indices for input mixup
MIXUP_PERMUTATION = state_key('mixup_permutation')
=======
BACKWARD_ARGS = state_key('backward_args')
>>>>>>> e03b78ac
<|MERGE_RESOLUTION|>--- conflicted
+++ resolved
@@ -216,18 +216,10 @@
 HISTORY = state_key('history')
 
 #: The optional arguments which should be passed to the backward call
-<<<<<<< HEAD
 BACKWARD_ARGS = state_key('backward_args')
-
-# Legacy
-VALIDATION_ITERATOR = 'validation_iterator'
-TRAIN_ITERATOR = 'train_iterator'
 
 #: The lambda coefficient of the linear combination of inputs
 MIXUP_LAMBDA = state_key('mixup_lambda')
 
 #: The permutation of input indices for input mixup
-MIXUP_PERMUTATION = state_key('mixup_permutation')
-=======
-BACKWARD_ARGS = state_key('backward_args')
->>>>>>> e03b78ac
+MIXUP_PERMUTATION = state_key('mixup_permutation')