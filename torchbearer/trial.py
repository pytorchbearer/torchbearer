--- conflicted
+++ resolved
@@ -227,14 +227,9 @@
         generator into state[torchbearer.GENERATOR] and number of steps into state[torchbearer.STEPS]
 
     Args:
-<<<<<<< HEAD
         data_key (:class:`.StateKey`): Key for the data to inject
         batch_sampler (function): Batch sampler function that extracts batch from data loader, stores in state and sends
         data to correct device
-=======
-        data_key (StateKey): :class:`.StateKey` for the data to inject
-        predict (bool): If true, the prediction batch loader is used, if false the standard data loader is used
->>>>>>> 770d1798
 
     Returns:
         The decorator
@@ -671,25 +666,21 @@
         """
         self.state[torchbearer.INF_TRAIN_LOADING] = True
 
-<<<<<<< HEAD
-    @fluent
+        return self
+
     def with_loader(self, batch_loader):
         """Use this trial with custom batch loader
-        
+
         Args:
             batch_loader (function): Function of state that extracts data from data loader (calls next), stores it in
             state and sends it to the correct device
 
         Returns:
-            :class:`.Trial`: self:
+            Trial: self:
         """
         self.state[torchbearer.LOADER] = batch_loader
-
-    @fluent
-=======
-        return self
-
->>>>>>> 770d1798
+        return self
+
     def with_closure(self, closure):
         """Use this trial with custom closure
 
@@ -820,17 +811,12 @@
 
                 # Loss and metrics
                 if torchbearer.Y_TRUE in state:
-<<<<<<< HEAD
-                    state[torchbearer.LOSS] = state[torchbearer.CRITERION](state[torchbearer.Y_PRED],
-                                                                               state[torchbearer.Y_TRUE])
-=======
                     # Loss Calculation
                     try:
                         state[torchbearer.LOSS] = state[torchbearer.CRITERION](state)
                     except TypeError:
                         state[torchbearer.LOSS] = state[torchbearer.CRITERION](state[torchbearer.Y_PRED],
                                                                            state[torchbearer.Y_TRUE])
->>>>>>> 770d1798
                     state[torchbearer.CALLBACK_LIST].on_criterion_validation(state)
                     state[torchbearer.METRICS] = state[torchbearer.METRIC_LIST].process(state.data)
 
