import warnings

import torch
from torch.utils.data import DataLoader, TensorDataset

import torchbearer
from torchbearer import metrics as torchbearer_metrics
from torchbearer.callbacks.aggregate_predictions import AggregatePredictions
from torchbearer.callbacks.callbacks import CallbackList
from torchbearer.callbacks.printer import Tqdm


class Model:
    """
    .. deprecated:: 0.2.0
        Use :class:`.Trial` instead.

    Create torchbearermodel which wraps a base torchmodel and provides a training environment surrounding it

    :param model: The base pytorch model
    :type model: torch.nn.Module
    :param optimizer: The optimizer used for pytorch model weight updates
    :type optimizer: torch.optim.Optimizer
    :param criterion: The final loss criterion that provides a loss value to the optimizer
    :type criterion: function or None
    :param metrics: Additional metrics for display and use within callbacks
    :type metrics: list
    """
    def __init__(self, model, optimizer, criterion=None, metrics=[]):
        super().__init__()
        warnings.warn(
            'torchbearer.Model and all of its attributes are deprecated as of version 0.2.0. Use torchbearer.Trial instead',
            DeprecationWarning)
        warnings.warn(
            'torchbearer.Model and all of its attributes are deprecated as of version 0.2.0. Use torchbearer.Trial instead',
            UserWarning)
        if criterion is None:
            criterion = lambda y_pred, y_true: torch.zeros(1, device=y_true.device)

        self.main_state = {
            torchbearer.MODEL: model,
            torchbearer.CRITERION: criterion,
            torchbearer.OPTIMIZER: optimizer,
            torchbearer.DEVICE: 'cpu',
<<<<<<< HEAD
            torchbearer.HISTORY: [], # To retain some compatability with new callbacks
=======
            torchbearer.EPOCH: 0,
>>>>>>> 1825503c
            torchbearer.DATA_TYPE: torch.float32,
            torchbearer.METRIC_LIST: torchbearer_metrics.MetricList(metrics),
            torchbearer.SELF: self,
            torchbearer.CALLBACK_LIST: torchbearer.callbacks.CallbackList([])
        }

    def fit(self, x, y, batch_size=None, epochs=1, verbose=2, callbacks=[], validation_split=None,
            validation_data=None, shuffle=True, initial_epoch=0,
            steps_per_epoch=None, validation_steps=None, workers=1, pass_state=False):
        """ Perform fitting of a model to given data and label tensors

        :param x: The input data tensor
        :type x: torch.Tensor
        :param y: The target labels for data tensor x
        :type y: torch.Tensor
        :param batch_size: The mini-batch size (number of samples processed for a single weight update)
        :type batch_size: int
        :param epochs: The number of training epochs to be run (each sample from the dataset is viewed exactly once)
        :type epochs: int
        :param verbose: If 2: use tqdm on batch, If 1: use tqdm on epoch, Else: display no training progress
        :type verbose: int
        :param callbacks: The list of torchbearer callbacks to be called during training and validation
        :type callbacks: list
        :param validation_split: Fraction of the training dataset to be set aside for validation testing
        :type validation_split: float
        :param validation_data: Optional validation data tensor
        :type validation_data: (torch.Tensor, torch.Tensor)
        :param shuffle: If True mini-batches of training/validation data are randomly selected, if False mini-batches samples are selected in order defined by dataset
        :type shuffle: bool
        :param initial_epoch: The integer value representing the first epoch - useful for continuing training after a number of epochs
        :type initial_epoch: int
        :param steps_per_epoch: The number of training mini-batches to run per epoch
        :type steps_per_epoch: int
        :param validation_steps: The number of validation mini-batches to run per epoch
        :type validation_steps: int
        :param workers: The number of cpu workers devoted to batch loading and aggregating
        :type workers: int
        :param pass_state: If True the state dictionary is passed to the torch model forward method, if False only the input data is passed
        :type pass_state: bool
        :return: The final state context dictionary
        :rtype: dict[str,any]
        """
        trainset, valset = torchbearer.cv_utils.get_train_valid_sets(x, y, validation_data, validation_split, shuffle=shuffle)
        trainloader = DataLoader(trainset, batch_size, shuffle=shuffle, num_workers=workers)

        if valset is not None:
            valloader = DataLoader(valset, batch_size, shuffle=shuffle, num_workers=workers)
        else:
            valloader = None

        return self.fit_generator(trainloader, train_steps=steps_per_epoch, epochs=epochs, verbose=verbose,
                                  callbacks=callbacks, validation_generator=valloader, validation_steps=validation_steps,
                                  initial_epoch=initial_epoch, pass_state=pass_state)

    def fit_generator(self, generator, train_steps=None, epochs=1, verbose=2, callbacks=[],
                      validation_generator=None, validation_steps=None, initial_epoch=0, pass_state=False):
        """ Perform fitting of a model to given data generator

        :param generator: The training data generator (usually a pytorch DataLoader)
        :type generator: DataLoader
        :param train_steps: The number of training mini-batches to run per epoch
        :type train_steps: int
        :param epochs: The number of training epochs to be run (each sample from the dataset is viewed exactly once)
        :type epochs: int
        :param verbose: If 2: use tqdm on batch, If 1: use tqdm on epoch, Else: display no training progress
        :type verbose: int
        :param callbacks: The list of torchbearer callbacks to be called during training and validation
        :type callbacks: list
        :param validation_generator: The validation data generator (usually a pytorch DataLoader)
        :type validation_generator: DataLoader
        :param validation_steps: The number of validation mini-batches to run per epoch
        :type validation_steps: int
        :param initial_epoch: The integer value representing the first epoch - useful for continuing training after a number of epochs
        :type initial_epoch: int
        :param pass_state: If True the state dictionary is passed to the torch model forward method, if False only the input data is passed
        :type pass_state: bool
        :return: The final state context dictionary
        :rtype: dict[str,any]
        """
        callbacks = Model._add_printer(callbacks, verbose)
        _callbacks = CallbackList(callbacks)

        # Get train and validation steps
        if validation_steps is None and validation_generator is not None:
            validation_steps = len(validation_generator)
        if train_steps is None:
            train_steps = len(generator)
        if generator is not None and train_steps > len(generator):
            train_steps = len(generator)
        if not isinstance(train_steps, int):
            train_steps = int(train_steps)
            warnings.warn("Number of training steps is not an int, converting to int")

        if not isinstance(epochs, int):
            if isinstance(epochs, float):
                epochs = int(epochs)
                warnings.warn("Number of epochs is a float, converting to int")
            else:
                warnings.warn("Number of epochs is neither float nor int, setting to 0")
                epochs = 0

        # Init state
        state = {
            torchbearer.MAX_EPOCHS: epochs,
            torchbearer.TRAIN_STEPS: train_steps,
            torchbearer.STEPS: train_steps,
            torchbearer.BATCH: 0,
            torchbearer.TRAIN_GENERATOR: generator,
            torchbearer.STOP_TRAINING: False
        }
        state.update(self.main_state)
        state[torchbearer.CALLBACK_LIST] = state[torchbearer.CALLBACK_LIST].copy()
        state[torchbearer.CALLBACK_LIST].append(_callbacks)

        state[torchbearer.CALLBACK_LIST].on_start(state)

        for state[torchbearer.EPOCH] in range(initial_epoch, epochs):
            state[torchbearer.CALLBACK_LIST].on_start_epoch(state)

            if state[torchbearer.TRAIN_GENERATOR] is not None:
                state[torchbearer.GENERATOR] = state[torchbearer.TRAIN_GENERATOR]
                state[torchbearer.TRAIN_ITERATOR] = iter(state[torchbearer.TRAIN_GENERATOR])
                state[torchbearer.ITERATOR] = state[torchbearer.TRAIN_ITERATOR]
            self.train()

            state[torchbearer.CALLBACK_LIST].on_start_training(state)
            state[torchbearer.METRIC_LIST].reset(state)
            state[torchbearer.METRICS] = {}

            for state[torchbearer.BATCH] in range(0, state[torchbearer.TRAIN_STEPS]):
                # Extract batch
                if state[torchbearer.TRAIN_GENERATOR] is None: # TODO: Replace with flag check
                    self._load_batch_none(torchbearer.TRAIN_ITERATOR, state)
                else:
                    self._load_batch_standard(torchbearer.TRAIN_ITERATOR, state)

                state[torchbearer.CALLBACK_LIST].on_sample(state)

                # Zero grads
                state[torchbearer.OPTIMIZER].zero_grad()

                # Forward pass
                if pass_state:
                    state[torchbearer.Y_PRED] = state[torchbearer.MODEL](state[torchbearer.X], state=state)
                else:
                    state[torchbearer.Y_PRED] = state[torchbearer.MODEL](state[torchbearer.X])
                state[torchbearer.CALLBACK_LIST].on_forward(state)

                # Loss Calculation
                state[torchbearer.LOSS] = state[torchbearer.CRITERION](state[torchbearer.Y_PRED], state[torchbearer.Y_TRUE])

                state[torchbearer.CALLBACK_LIST].on_criterion(state)
                state[torchbearer.METRICS] = state[torchbearer.METRIC_LIST].process(state)

                # Backwards pass
                state[torchbearer.LOSS].backward()
                state[torchbearer.CALLBACK_LIST].on_backward(state)

                # Update parameters
                state[torchbearer.OPTIMIZER].step()
                state[torchbearer.CALLBACK_LIST].on_step_training(state)

                if state[torchbearer.STOP_TRAINING]:
                    break

            state[torchbearer.METRICS].update(state[torchbearer.METRIC_LIST].process_final(state))
            final_metrics = state[torchbearer.METRICS]

            state[torchbearer.CALLBACK_LIST].on_end_training(state)

            # Validate
            if validation_generator is not None or validation_steps is not None:
                state[torchbearer.VALIDATION_GENERATOR] = validation_generator
                state[torchbearer.GENERATOR] = validation_generator
                state[torchbearer.VALIDATION_STEPS] = validation_steps
                state[torchbearer.STEPS] = validation_steps
                self.eval()
                self._validate(state, state[torchbearer.CALLBACK_LIST], pass_state)

            final_metrics.update(state[torchbearer.METRICS])
            state[torchbearer.METRICS] = final_metrics
            state[torchbearer.CALLBACK_LIST].on_end_epoch(state)

            if state[torchbearer.STOP_TRAINING]:
                break
        state[torchbearer.CALLBACK_LIST].on_end(state)

        return state

    def _test_loop(self, state, callbacks, pass_state, batch_loader, num_steps=None):
        """ The generic testing loop used for validation, evaluation and prediction

        :param state: The current state context dictionary
        :type state: dict[str,any]
        :param callbacks: The list of torchbearer callbacks to be called during training and validation
        :type callbacks: CallbackList
        :param pass_state: If True the state dictionary is passed to the torch model forward method, if False only the input data is passed
        :type pass_state: bool
        :param batch_loader: The batch loader to use
        :type batch_loader: function
        :param num_steps: The number of testing mini-batches to run
        :return: The state context dictionary
        :rtype: dict[str,any]
        """
        with torch.no_grad():
            state[torchbearer.CALLBACK_LIST] = callbacks
            state[torchbearer.METRIC_LIST].reset(state)
            state[torchbearer.METRICS] = {}

            if num_steps is None:
                num_steps = len(state[torchbearer.VALIDATION_GENERATOR])
            if state[torchbearer.VALIDATION_GENERATOR] is not None and num_steps > len(state[torchbearer.VALIDATION_GENERATOR]):
                num_steps = len(state[torchbearer.VALIDATION_GENERATOR])
            if not isinstance(num_steps, int):
                num_steps = int(num_steps)
                warnings.warn('Num test steps is not an int, converting to int.', Warning)

            state[torchbearer.VALIDATION_STEPS] = num_steps
            state[torchbearer.STEPS] = num_steps
            if state[torchbearer.VALIDATION_GENERATOR] is not None:
                state[torchbearer.VALIDATION_ITERATOR] = iter(state[torchbearer.VALIDATION_GENERATOR])
                state[torchbearer.ITERATOR] = state[torchbearer.VALIDATION_ITERATOR]

            state[torchbearer.CALLBACK_LIST].on_start_validation(state)

            for state[torchbearer.BATCH] in range(state[torchbearer.VALIDATION_STEPS]):
                # Load batch
                batch_loader(torchbearer.VALIDATION_ITERATOR, state)
                state[torchbearer.CALLBACK_LIST].on_sample_validation(state)

                # Forward pass
                if pass_state:
                    state[torchbearer.Y_PRED] = state[torchbearer.MODEL](state[torchbearer.X], state=state)
                else:
                    state[torchbearer.Y_PRED] = state[torchbearer.MODEL](state[torchbearer.X])
                state[torchbearer.CALLBACK_LIST].on_forward_validation(state)

                # Loss and metrics
                if torchbearer.Y_TRUE in state:
                    state[torchbearer.LOSS] = state[torchbearer.CRITERION](state[torchbearer.Y_PRED], state[torchbearer.Y_TRUE])
                    state[torchbearer.CALLBACK_LIST].on_criterion_validation(state)
                    state[torchbearer.METRICS] = state[torchbearer.METRIC_LIST].process(state)

                state[torchbearer.CALLBACK_LIST].on_step_validation(state)
                if state[torchbearer.STOP_TRAINING]:
                    break

            if torchbearer.Y_TRUE in state:
                state[torchbearer.METRICS].update(state[torchbearer.METRIC_LIST].process_final(state))
            state[torchbearer.CALLBACK_LIST].on_end_validation(state)

        return state

    def _validate(self, state, _callbacks, pass_state):
        """ Perform a validation loop

        :param state: The current context state dictionary
        :param _callbacks: The list of torchbearer callbacks to be called during validation loop
        :type callbacks: CallbackList
        :param pass_state: If True the state dictionary is passed to the torch model forward method, if False only the input data is passed
        :type pass_state: bool
        :return: None
        :rtype: None
        """
        self._test_loop(state, _callbacks, pass_state, self._load_batch_standard, state[torchbearer.VALIDATION_STEPS])

    def evaluate(self, x=None, y=None, batch_size=32, verbose=2, steps=None, pass_state=False):
        """ Perform an evaluation loop on given data and label tensors to evaluate metrics

        :param x: The input data tensor
        :type x: torch.Tensor
        :param y: The target labels for data tensor x
        :type y: torch.Tensor
        :param batch_size: The mini-batch size (number of samples processed for a single weight update)
        :type batch_size: int
        :param verbose: If 2: use tqdm on batch, If 1: use tqdm on epoch, Else: display no progress
        :type verbose: int
        :param steps: The number of evaluation mini-batches to run
        :type steps: int
        :param pass_state: If True the state dictionary is passed to the torch model forward method, if False only the input data is passed
        :type pass_state: bool
        :return: The dictionary containing final metrics
        :rtype: dict[str,any]
        """
        trainset = DataLoader(TensorDataset(x, y), batch_size, steps)
        return self.evaluate_generator(trainset, verbose, pass_state=pass_state)

    def evaluate_generator(self, generator, verbose=2, steps=None, pass_state=False):
        """ Perform an evaluation loop on given data generator to evaluate metrics

        :param generator: The evaluation data generator (usually a pytorch DataLoader)
        :type generator: DataLoader
        :param verbose: If 2: use tqdm on batch, If 1: use tqdm on epoch, Else: display no progress
        :type verbose: int
        :param steps: The number of evaluation mini-batches to run
        :type steps: int
        :param pass_state: If True the state dictionary is passed to the torch model forward method, if False only the input data is passed
        :type pass_state: bool
        :return: The dictionary containing final metrics
        :rtype: dict[str,any]
        """

        state = {torchbearer.EPOCH: 0, torchbearer.MAX_EPOCHS: 1, torchbearer.STOP_TRAINING: False, torchbearer.VALIDATION_GENERATOR: generator}
        state.update(self.main_state)

        _callbacks = Model._add_printer([], verbose, validation_label_letter='e')

        if state[torchbearer.VALIDATION_GENERATOR] is None:
            batch_loader = self._load_batch_none
        else:
            batch_loader = self._load_batch_standard

        self._test_loop(state, CallbackList(_callbacks), pass_state, batch_loader, steps)

        return state[torchbearer.METRICS]

    def predict(self, x=None, batch_size=32, verbose=2, steps=None, pass_state=False):
        """ Perform a prediction loop on given data tensor to predict labels

        :param x: The input data tensor
        :type x: torch.Tensor
        :param batch_size: The mini-batch size (number of samples processed for a single weight update)
        :type batch_size: int
        :param verbose: If 2: use tqdm on batch, If 1: use tqdm on epoch, Else: display no progress
        :type verbose: int
        :param steps: The number of evaluation mini-batches to run
        :type steps: int
        :param pass_state: If True the state dictionary is passed to the torch model forward method, if False only the input data is passed
        :type pass_state: bool
        :return: Tensor of final predicted labels
        :rtype: torch.Tensor
        """
        pred_set = DataLoader(TensorDataset(x), batch_size, steps)
        return self.predict_generator(pred_set, verbose, pass_state=pass_state)

    def predict_generator(self, generator, verbose=2, steps=None, pass_state=False):
        """Perform a prediction loop on given data generator to predict labels

        :param generator: The prediction data generator (usually a pytorch DataLoader)
        :type generator: DataLoader
        :param verbose: If 2: use tqdm on batch, If 1: use tqdm on epoch, Else: display no progress
        :type verbose: int
        :param steps: The number of evaluation mini-batches to run
        :type steps: int
        :param pass_state: If True the state dictionary is passed to the torch model forward method, if False only the input data is passed
        :type pass_state: bool
        :return: Tensor of final predicted labels
        :rtype: torch.Tensor
        """
        state = {torchbearer.EPOCH: 0, torchbearer.MAX_EPOCHS: 1, torchbearer.STOP_TRAINING: False, torchbearer.VALIDATION_GENERATOR: generator}
        state.update(self.main_state)

        _callbacks = Model._add_printer([AggregatePredictions()], verbose, validation_label_letter='p')

        self._test_loop(state, CallbackList(_callbacks), pass_state, self._load_batch_predict, steps)

        return state[torchbearer.FINAL_PREDICTIONS]

    def train(self):
        """ Set model and metrics to training mode
        """
        self.main_state[torchbearer.MODEL].train()
        self.main_state[torchbearer.METRIC_LIST].train()

    def eval(self):
        """ Set model and metrics to evaluation mode
        """
        self.main_state[torchbearer.MODEL].eval()
        self.main_state[torchbearer.METRIC_LIST].eval()

    def to(self, *args, **kwargs):
        """ Moves and/or casts the parameters and buffers.

        :param args: See: `torch.nn.Module.to <https://pytorch.org/docs/stable/nn.html?highlight=#torch.nn.Module.to>`_
        :param kwargs: See: `torch.nn.Module.to <https://pytorch.org/docs/stable/nn.html?highlight=#torch.nn.Module.to>`_
        :return: Self torchbearermodel
        :rtype: Model
        """
        self.main_state[torchbearer.MODEL].to(*args, **kwargs)

        for state in self.main_state[torchbearer.OPTIMIZER].state.values():
            for k, v in state.items():
                if torch.is_tensor(v):
                    state[k] = v.to(*args, **kwargs)

        self.main_state = Model._update_device_and_dtype_from_args(self.main_state, *args, **kwargs)

        return self

    def cuda(self, device=None):
        """ Moves all model parameters and buffers to the GPU.

        :param device: if specified, all parameters will be copied to that device
        :type device: int, optional
        :return: Self torchbearermodel
        :rtype: Model
        """
        if device is None:
            device = torch.cuda.current_device()
        return self.to('cuda:' + str(device))

    def cpu(self):
        """ Moves all model parameters and buffers to the CPU.

        :return: Self torchbearermodel
        :rtype: Model
        """
        return self.to('cpu')

    def load_state_dict(self, state_dict, **kwargs):
        """ Copies parameters and buffers from :func:`state_dict` into this module and its descendants.

        :param state_dict: A dict containing parameters and persistent buffers.
        :type state_dict: dict
        :param kwargs: See: `torch.nn.Module.load_state_dict <https://pytorch.org/docs/stable/nn.html?highlight=#torch.nn.Module.load_state_dict>`_
        """
        self.main_state[torchbearer.MODEL].load_state_dict(state_dict[torchbearer.MODEL], **kwargs)
        self.main_state[torchbearer.OPTIMIZER].load_state_dict(state_dict[torchbearer.OPTIMIZER])

    def state_dict(self, **kwargs):
        """
        :param kwargs: See: `torch.nn.Module.state_dict <https://pytorch.org/docs/stable/nn.html?highlight=#torch.nn.Module.state_dict>`_

        :return: A dict containing parameters and persistent buffers.
        :rtype: dict
        """
        state_dict = {
            torchbearer.MODEL: self.main_state[torchbearer.MODEL].state_dict(**kwargs),
            torchbearer.OPTIMIZER: self.main_state[torchbearer.OPTIMIZER].state_dict()
        }
        return state_dict

    @staticmethod
    def _add_printer(callbacks, verbose, validation_label_letter='v'):
        """Static method used to add the printer callback to the given list for the given verbose level

        :param callbacks: The list to add to
        :type callbacks: list
        :param verbose: 2, 1 or 0, Most -> Least verbose
        :type verbose: int
        :param validation_label_letter: Pass to Tqdm
        :type validation_label_letter: str
        :return: The updated list
        :rtype: list
        """
        if verbose >= 2:
            return [Tqdm(validation_label_letter=validation_label_letter)] + callbacks
        elif verbose >= 1:
            return [Tqdm(validation_label_letter=validation_label_letter, on_epoch=True)] + callbacks
        else:
            return callbacks

    @staticmethod
    def _deep_to(batch, device, dtype):
        """ Static method to call :func:`to` on tensors or tuples. All items in tuple will have :func:_deep_to called

        :param batch: The mini-batch which requires a :func:`to` call
        :type batch: tuple, list, torch.Tensor
        :param device: The desired device of the batch
        :type device: torch.device
        :param dtype: The desired datatype of the batch
        :type dtype: torch.dtype
        :return: The moved or casted batch
        :rtype: tuple, list, torch.Tensor
        """
        is_tuple = isinstance(batch, tuple)

        if isinstance(batch, list) or isinstance(batch, tuple):
            batch = list(batch)
            for i in range(len(batch)):
                batch[i] = Model._deep_to(batch[i], device, dtype)
            batch = tuple(batch) if is_tuple else batch
        elif isinstance(batch, dict):
            for key in batch:
                batch[key] = Model._deep_to(batch[key], device, dtype)
        else:
            if batch.dtype.is_floating_point:
                batch = batch.to(device, dtype)
            else:
                batch = batch.to(device)

        return batch

    @staticmethod
    def _load_batch_standard(iterator, state):
        """ Static method to load a standard (input data, target) tuple mini-batch from iterator into state

        :param iterator: Training or validation data iterator
        :type iterator: iterable
        :param state: The current state dict of the :class:`Model`.
        :type state: dict[str,any]
        """
        state[torchbearer.X], state[torchbearer.Y_TRUE] = Model._deep_to(next(state[iterator]), state[torchbearer.DEVICE], state[torchbearer.DATA_TYPE])

    @staticmethod
    def _load_batch_none(_, state):
        """Static method to load a none (none, none) tuple mini-batch into state

        :param state: The current state dict of the :class:`Model`.
        :type state: dict[str,any]
        """
        state[torchbearer.X], state[torchbearer.Y_TRUE] = None, None

    @staticmethod
    def _load_batch_predict(iterator, state):
        """ Static method to load a prediction (input data, target) or (input data) mini-batch from iterator into state

        :param iterator: Training or validation data iterator
        :type iterator: iterable
        :param state: The current state dict of the :class:`Model`.
        :type state: dict[str,any]
        """
        data = Model._deep_to(next(state[iterator]), state[torchbearer.DEVICE], state[torchbearer.DATA_TYPE])
        if isinstance(data, list) or isinstance(data, tuple):
            state[torchbearer.X], state[torchbearer.Y_TRUE] = data
        else:
            state[torchbearer.X] = data

    @staticmethod
    def _update_device_and_dtype_from_args(main_state, *args, **kwargs):
        """ static method to update a main state dictionary with new data type and device values
        
        :param main_state: The main state to update
        :type main_state: dict[str,any]
        :param args: Arguments to the :func:`Model.to` function
        :param kwargs: Keyword arguments to the :func:`Model.to` function
        :return: Updated main state dictionary
        :rtype: dict[str,any]
        """
        for key, _ in kwargs.items():
            if key == 'device':
                main_state[torchbearer.DATA_TYPE] = kwargs['dtype']
            elif 'device' in kwargs:
                main_state[torchbearer.DEVICE] = kwargs['device']

        for arg in args:
            if isinstance(arg, torch.dtype):
                main_state[torchbearer.DATA_TYPE] = arg
            else:
                main_state[torchbearer.DEVICE] = arg

        return main_state<|MERGE_RESOLUTION|>--- conflicted
+++ resolved
@@ -42,11 +42,7 @@
             torchbearer.CRITERION: criterion,
             torchbearer.OPTIMIZER: optimizer,
             torchbearer.DEVICE: 'cpu',
-<<<<<<< HEAD
             torchbearer.HISTORY: [], # To retain some compatability with new callbacks
-=======
-            torchbearer.EPOCH: 0,
->>>>>>> 1825503c
             torchbearer.DATA_TYPE: torch.float32,
             torchbearer.METRIC_LIST: torchbearer_metrics.MetricList(metrics),
             torchbearer.SELF: self,
