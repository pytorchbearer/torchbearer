--- conflicted
+++ resolved
@@ -4,10 +4,7 @@
 import torchbearer
 from torchbearer.callbacks import Callback
 from torchbearer.bases import get_metric
-<<<<<<< HEAD
 
-=======
->>>>>>> e25593e6
 
 class no_print:
     def __init__(self):
@@ -70,13 +67,9 @@
         self.batch_plt = PlotLosses(**self._kwargs)
 
     def _on_step_training(self, state):
-<<<<<<< HEAD
-        # These checks shouldn't fail 
+        # These checks shouldn't fail
         self.batch_plt.update({k: get_metric('LiveLossPlot', state, k) for k in state[torchbearer.METRICS]})
-        
-=======
-        self.batch_plt.update({k: get_metric('LiveLossPlot', state, k) for k in state[torchbearer.METRICS]})
->>>>>>> e25593e6
+
         if state[torchbearer.BATCH] % self.batch_step_size == 0 and not self.draw_once:
             with no_print():
                 self.batch_plt.draw()
