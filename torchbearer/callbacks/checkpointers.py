--- conflicted
+++ resolved
@@ -178,25 +178,17 @@
 
     Args:
         filepath (str): Path to save the model file
-<<<<<<< HEAD
+        save_model_params_only (bool): If `save_model_params_only=True`, only model parameters will be saved so that
+            the results can be loaded into a PyTorch nn.Module. The other option, `save_model_params_only=False`,
+            should be used only if the results will be loaded into a Torchbearer Trial object later.
         period (int): Interval (number of steps) between checkpoints
         on_batch (bool): If true step each batch, if false step each epoch.
-=======
-        save_model_params_only (bool): If `save_model_params_only=True`, only model parameters will be saved so that
-            the results can be loaded into a PyTorch nn.Module. The other option, `save_model_params_only=False`,
-            should be used only if the results will be loaded into a Torchbearer Trial object later.
         period (int): Interval (number of epochs) between checkpoints
->>>>>>> 32b4070a
         pickle_module (module): The pickle module to use, default is 'torch.serialization.pickle'
         pickle_protocol (int): The pickle protocol to use, default is 'torch.serialization.DEFAULT_PROTOCOL'
     """
 
-<<<<<<< HEAD
-    def __init__(self, filepath='model.{epoch:02d}-{val_loss:.2f}.pt', period=1, on_batch=False, pickle_module=torch.serialization.pickle, pickle_protocol=torch.serialization.DEFAULT_PROTOCOL):
-=======
-    def __init__(self, filepath='model.{epoch:02d}-{val_loss:.2f}.pt', save_model_params_only=False, period=1,
-                 pickle_module=torch.serialization.pickle, pickle_protocol=torch.serialization.DEFAULT_PROTOCOL):
->>>>>>> 32b4070a
+    def __init__(self, filepath='model.{epoch:02d}-{val_loss:.2f}.pt', save_model_params_only=False, period=1, on_batch=False, pickle_module=torch.serialization.pickle, pickle_protocol=torch.serialization.DEFAULT_PROTOCOL):
 
         super(Interval, self).__init__(filepath, save_model_params_only=save_model_params_only,
                                        pickle_module=pickle_module, pickle_protocol=pickle_protocol)
